import numpy as np
import pytest

from qibolab.instruments.rfsoc import QickProgramConfig
from qibolab.paths import qibolab_folder
from qibolab.platform import create_tii_rfsoc4x2
from qibolab.platforms.abstract import Qubit
from qibolab.pulses import PulseSequence
from qibolab.result import AveragedResults, ExecutionResults
from qibolab.sweeper import Parameter, Sweeper

RUNCARD = qibolab_folder / "runcards" / "tii1q_b1.yml"
DUMMY_ADDRESS = "0.0.0.0:0"


def test_tii_rfsoc4x2_init():
    """Tests instrument can initilize and its attribute are assigned"""
    platform = create_tii_rfsoc4x2(RUNCARD, DUMMY_ADDRESS)
    instrument = platform.design.instruments[0]

    assert instrument.host == "0.0.0.0"
    assert instrument.port == 0
    assert isinstance(instrument.cfg, QickProgramConfig)


def test_tii_rfsoc4x2_setup():
    """Modify the QickProgramConfig object using `setup` and check that it changes accordingly"""
    platform = create_tii_rfsoc4x2(RUNCARD, DUMMY_ADDRESS)
    instrument = platform.design.instruments[0]

    target_cfg = QickProgramConfig(
        sampling_rate=5_000_000_000, repetition_duration=1_000, adc_trig_offset=150, max_gain=30_000
    )

    instrument.setup(sampling_rate=5_000_000_000, repetition_duration=1_000, adc_trig_offset=150, max_gain=30_000)

    assert instrument.cfg == target_cfg


def test_classify_shots():
    """Creates fake IQ values and check classification works as expected"""
<<<<<<< HEAD
    qubit0 = Qubit(name="q0", threshold=1, iq_angle=np.pi / 2)
=======
    qubit0 = Qubit(name="q0", threshold=1, rotation_angle=np.pi / 2)
>>>>>>> 20395f04
    qubit1 = Qubit(
        name="q1",
    )
    i_val = np.array([0] * 7)
    q_val = np.array([-5, -1.5, -0.5, 0, 0.5, 1.5, 5])

    platform = create_tii_rfsoc4x2(RUNCARD, DUMMY_ADDRESS)
    instrument = platform.design.instruments[0]

    shots = instrument.classify_shots(i_val, q_val, qubit0)
    target_shots = np.array([0, 0, 0, 0, 0, 0, 0])

    assert (target_shots == shots).all()
    assert instrument.classify_shots(i_val, q_val, qubit1) is None


def test_merge_sweep_results():
    """Creates fake dictionary of results and check merging works as expected"""
    dict_a = {"serial1": AveragedResults.from_components(np.array([0]), np.array([1]))}
    dict_b = {
        "serial1": AveragedResults.from_components(np.array([4]), np.array([4])),
        "serial2": AveragedResults.from_components(np.array([5]), np.array([5])),
    }
    dict_c = {}
    targ_dict = {
        "serial1": AveragedResults.from_components(np.array([0, 4]), np.array([1, 4])),
        "serial2": AveragedResults.from_components(np.array([5]), np.array([5])),
    }

    platform = create_tii_rfsoc4x2(RUNCARD, DUMMY_ADDRESS)
    instrument = platform.design.instruments[0]
    out_dict1 = instrument.merge_sweep_results(dict_a, dict_b)
    out_dict2 = instrument.merge_sweep_results(dict_c, dict_a)

    assert targ_dict.keys() == out_dict1.keys()
    assert (out_dict1["serial1"].i == targ_dict["serial1"].i).all()
    assert (out_dict1["serial1"].q == targ_dict["serial1"].q).all()

    assert dict_a.keys() == out_dict2.keys()
    assert (out_dict2["serial1"].i == dict_a["serial1"].i).all()
    assert (out_dict2["serial1"].q == dict_a["serial1"].q).all()


def test_get_if_python_sweep():
    """Creates pulse sequences and check if they can be swept by the firmware.

    Qibosoq does not support sweep on readout frequency, more than one sweep
    at the same time, sweep on channels where multiple pulses are sent.
    If Qibosoq does not support the sweep, the driver will use a python loop
    """
    platform = create_tii_rfsoc4x2(RUNCARD, DUMMY_ADDRESS)
    instrument = platform.design.instruments[0]

    sequence_1 = PulseSequence()
    sequence_1.add(platform.create_RX_pulse(qubit=0, start=0))
    sequence_1.add(platform.create_MZ_pulse(qubit=0, start=100))
    sweep1 = Sweeper(parameter=Parameter.frequency, values=np.arange(10, 100, 10), pulses=[sequence_1[0]])
    sweep2 = Sweeper(parameter=Parameter.frequency, values=np.arange(10, 100, 10), pulses=[sequence_1[1]])
    sweep3 = Sweeper(parameter=Parameter.amplitude, values=np.arange(0.01, 0.5, 0.1), pulses=[sequence_1[1]])
    sequence_2 = PulseSequence()
    sequence_2.add(platform.create_RX_pulse(qubit=0, start=0))
    sequence_2.add(platform.create_RX_pulse(qubit=0, start=100))

    assert instrument.get_if_python_sweep(sequence_1, platform.qubits, sweep2)
    assert instrument.get_if_python_sweep(sequence_2, platform.qubits, sweep1)
    assert instrument.get_if_python_sweep(sequence_2, platform.qubits, sweep1, sweep1)
    assert not instrument.get_if_python_sweep(sequence_1, platform.qubits, sweep1)
    assert not instrument.get_if_python_sweep(sequence_1, platform.qubits, sweep3)


def test_convert_av_sweep_results():
    """Qibosoq sends results using nested lists, check if the conversion
    to dictionary of AveragedResults, for averaged sweep, works as expected
    """
    platform = create_tii_rfsoc4x2(RUNCARD, DUMMY_ADDRESS)
    instrument = platform.design.instruments[0]

    sequence = PulseSequence()
    sequence.add(platform.create_RX_pulse(qubit=0, start=0))
    sequence.add(platform.create_MZ_pulse(qubit=0, start=100))
    sequence.add(platform.create_MZ_pulse(qubit=0, start=200))
    sweep1 = Sweeper(parameter=Parameter.frequency, values=np.arange(10, 35, 10), pulses=[sequence[0]])
    serial1 = sequence[1].serial
    serial2 = sequence[2].serial

    avgi = [[[1, 2, 3], [0, 1, 2]]]
    avgq = [[[7, 8, 9], [-1, -2, -3]]]

    ro_serials = [ro.serial for ro in sequence.ro_pulses]
    out_dict = instrument.convert_sweep_results(sweep1, ro_serials, sequence, platform.qubits, avgi, avgq, True)
    targ_dict = {
        serial1: AveragedResults.from_components(np.array([1, 2, 3]), np.array([7, 8, 9])),
        serial2: AveragedResults.from_components(np.array([0, 1, 2]), np.array([-1, -2, -3])),
    }

    assert (out_dict[serial1].i == targ_dict[serial1].i).all()
    assert (out_dict[serial1].q == targ_dict[serial1].q).all()
    assert (out_dict[serial2].i == targ_dict[serial2].i).all()
    assert (out_dict[serial2].q == targ_dict[serial2].q).all()


def test_convert_nav_sweep_results():
    """Qibosoq sends results using nested lists, check if the conversion
    to dictionary of ExecutionResults, for not averaged sweep, works as expected
    """
    platform = create_tii_rfsoc4x2(RUNCARD, DUMMY_ADDRESS)
    instrument = platform.design.instruments[0]

    sequence = PulseSequence()
    sequence.add(platform.create_RX_pulse(qubit=0, start=0))
    sequence.add(platform.create_MZ_pulse(qubit=0, start=100))
    sequence.add(platform.create_MZ_pulse(qubit=0, start=200))
    sweep1 = Sweeper(parameter=Parameter.frequency, values=np.arange(10, 35, 10), pulses=[sequence[0]])
    serial1 = sequence[1].serial
    serial2 = sequence[2].serial

    avgi = [[[[1, 1], [2, 2], [3, 3]], [[0, 0], [1, 1], [2, 2]]]]
    avgq = [[[[7, 7], [8, 8], [9, 9]], [[-1, -1], [-2, -2], [-3, -3]]]]

    ro_serials = [ro.serial for ro in sequence.ro_pulses]
    out_dict = instrument.convert_sweep_results(sweep1, ro_serials, sequence, platform.qubits, avgi, avgq, False)
    targ_dict = {
        serial1: ExecutionResults.from_components(np.array([1, 1, 2, 2, 3, 3]), np.array([7, 7, 8, 8, 9, 9])),
        serial2: ExecutionResults.from_components(np.array([0, 0, 1, 1, 2, 2]), np.array([-1, -1, -2, -2, -3, -3])),
    }

    assert (out_dict[serial1].i == targ_dict[serial1].i).all()
    assert (out_dict[serial1].q == targ_dict[serial1].q).all()
    assert (out_dict[serial2].i == targ_dict[serial2].i).all()
    assert (out_dict[serial2].q == targ_dict[serial2].q).all()


@pytest.mark.qpu
def test_call_executepulsesequence():
    """Executes a PulseSequence and check if result shape is as expected.
    Both for averaged results and not averaged results.
    """
    platform = create_tii_rfsoc4x2(RUNCARD)
    instrument = platform.design.instruments[0]

    sequence = PulseSequence()
    sequence.add(platform.create_RX_pulse(qubit=0, start=0))
    sequence.add(platform.create_MZ_pulse(qubit=0, start=100))

    i_vals_nav, q_vals_nav = instrument.call_executepulsesequence(instrument.cfg, sequence, platform.qubits, 1, False)
    i_vals_av, q_vals_av = instrument.call_executepulsesequence(instrument.cfg, sequence, platform.qubits, 1, True)

    assert np.shape(i_vals_nav) == (1, 1, 1000)
    assert np.shape(q_vals_nav) == (1, 1, 1000)
    assert np.shape(i_vals_av) == (1, 1)
    assert np.shape(q_vals_av) == (1, 1)


@pytest.mark.qpu
def test_call_executesinglesweep():
    """Executes a firmware sweep and check if result shape is as expected.
    Both for averaged results and not averaged results.
    """
    platform = create_tii_rfsoc4x2(RUNCARD)
    instrument = platform.design.instruments[0]

    sequence = PulseSequence()
    sequence.add(platform.create_RX_pulse(qubit=0, start=0))
    sequence.add(platform.create_MZ_pulse(qubit=0, start=100))
    sweep = Sweeper(parameter=Parameter.frequency, values=np.arange(10, 35, 10), pulses=[sequence[0]])

    i_vals_nav, q_vals_nav = instrument.call_executesinglesweep(
        instrument.cfg, sequence, platform.qubits, sweep, 1, False
    )
    i_vals_av, q_vals_av = instrument.call_executesinglesweep(instrument.cfg, sequence, platform.qubits, sweep, 1, True)

    assert np.shape(i_vals_nav) == (1, 1, len(sweep.values), 1000)
    assert np.shape(q_vals_nav) == (1, 1, len(sweep.values), 1000)
    assert np.shape(i_vals_av) == (1, 1, len(sweep.values))
    assert np.shape(q_vals_av) == (1, 1, len(sweep.values))


@pytest.mark.qpu
def test_play():
    """Sends a PulseSequence using `play` and check results are what expected"""
    platform = create_tii_rfsoc4x2(RUNCARD)
    instrument = platform.design.instruments[0]

    sequence = PulseSequence()
    sequence.add(platform.create_RX_pulse(qubit=0, start=0))
    sequence.add(platform.create_MZ_pulse(qubit=0, start=100))

    out_dict = instrument.play(platform.qubits, sequence)

    assert sequence[1].serial in out_dict
    assert isinstance(out_dict[sequence[1].serial], ExecutionResults)
    assert np.shape(out_dict[sequence[1].serial].i) == (1000,)


@pytest.mark.qpu
def test_sweep():
    """Sends a PulseSequence using `sweep` and check results are what expected"""
    platform = create_tii_rfsoc4x2(RUNCARD)
    instrument = platform.design.instruments[0]

    sequence = PulseSequence()
    sequence.add(platform.create_RX_pulse(qubit=0, start=0))
    sequence.add(platform.create_MZ_pulse(qubit=0, start=100))
    sweep = Sweeper(parameter=Parameter.frequency, values=np.arange(10, 35, 10), pulses=[sequence[0]])

    out_dict1 = instrument.sweep(platform.qubits, sequence, sweep, average=True, relaxation_time=100_000)
    out_dict2 = instrument.sweep(platform.qubits, sequence, sweep, average=False, relaxation_time=100_000)

    assert sequence[1].serial in out_dict1
    assert sequence[1].serial in out_dict2
    assert isinstance(out_dict1[sequence[1].serial], AveragedResults)
    assert isinstance(out_dict2[sequence[1].serial], ExecutionResults)
    assert np.shape(out_dict1[sequence[1].serial].i) == (len(sweep.values),)
    assert np.shape(out_dict2[sequence[1].serial].i) == (len(sweep.values) * 1000,)


@pytest.mark.qpu
def test_python_reqursive_sweep():
    """Sends a PulseSequence directly to `python_reqursive_sweep` and check results are what expected"""
    platform = create_tii_rfsoc4x2(RUNCARD)
    instrument = platform.design.instruments[0]

    sequence = PulseSequence()
    sequence.add(platform.create_RX_pulse(qubit=0, start=0))
    sequence.add(platform.create_MZ_pulse(qubit=0, start=100))
    sweep1 = Sweeper(parameter=Parameter.amplitude, values=np.arange(0.01, 0.03, 10), pulses=[sequence[0]])
    sweep2 = Sweeper(parameter=Parameter.frequency, values=np.arange(10, 35, 10), pulses=[sequence[0]])

    out_dict = instrument.sweep(platform.qubits, sequence, sweep1, sweep2, average=True, relaxation_time=100_000)

    assert sequence[1].serial in out_dict<|MERGE_RESOLUTION|>--- conflicted
+++ resolved
@@ -39,11 +39,7 @@
 
 def test_classify_shots():
     """Creates fake IQ values and check classification works as expected"""
-<<<<<<< HEAD
     qubit0 = Qubit(name="q0", threshold=1, iq_angle=np.pi / 2)
-=======
-    qubit0 = Qubit(name="q0", threshold=1, rotation_angle=np.pi / 2)
->>>>>>> 20395f04
     qubit1 = Qubit(
         name="q1",
     )
