--- conflicted
+++ resolved
@@ -61,11 +61,7 @@
         else:
             # Transform a circuit into proper connectivity and native gates
             log.info("Transpiling circuit.")
-<<<<<<< HEAD
-            native_circuit, hardware_qubits = transpile(circuit, two_qubit_natives)
-=======
             native_circuit, _ = transpile(circuit, two_qubit_natives)
->>>>>>> 7d13d208
             if check_transpiled:
                 backend = NumpyBackend()
                 target_state = backend.execute_circuit(circuit).state()
@@ -90,11 +86,6 @@
         # Register measurement outcomes
         for gate in native_circuit.queue:
             if isinstance(gate, gates.M):
-<<<<<<< HEAD
-                samples = np.array([readout[pulse].shots for pulse in gate.pulses], dtype="int32")
-                gate.result.backend = self
-                gate.result.register_samples(samples.T)
-=======
                 samples = []
                 for serial in gate.pulses:
                     shots = readout[serial].shots
@@ -102,7 +93,6 @@
                         samples.append(shots)
                 gate.result.backend = self
                 gate.result.register_samples(np.array(samples).T)
->>>>>>> 7d13d208
         return result
 
     def circuit_result_tensor(self, result):
@@ -124,18 +114,6 @@
         # basic classification
         probabilities = []
         for qubit in qubits:
-<<<<<<< HEAD
-            mean_state0: complex = complex(self.platform.characterization["single_qubit"][qubit]["mean_gnd_states"])
-            mean_state1: complex = complex(self.platform.characterization["single_qubit"][qubit]["mean_exc_states"])
-            i = np.mean(result.execution_result[qubit].i)  # execution_result[qubit] provides the latest
-            q = np.mean(result.execution_result[qubit].q)  # acquisition data for the corresponding qubit
-            measurement: complex = complex(i, q)
-            d0 = abs(measurement - mean_state0)
-            d1 = abs(measurement - mean_state1)
-            d01 = abs(mean_state0 - mean_state1)
-            p = (d1**2 + d01**2 - d0**2) / 2 / d01**2
-            probabilities.append([p, 1 - p])
-=======
             # execution_result[qubit] provides the latest acquisition data for the corresponding qubit
             qubit_result = result.execution_result[qubit]
             if qubit_result.shots is None:
@@ -152,7 +130,6 @@
                 probabilities.append([0, 0])
                 for i, c in zip(outcomes, counts):
                     probabilities[-1][i] = c / result.nshots
->>>>>>> 7d13d208
 
         # bring probabilities to the format returned by simulation
         return np.array(
