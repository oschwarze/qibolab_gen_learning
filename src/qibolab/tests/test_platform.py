# -*- coding: utf-8 -*-
import pytest

from qibolab import Platform


def test_platform_multiqubit(platform_name):
    from qibolab.platforms.multiqubit import MultiqubitPlatform

    platform = Platform(platform_name)
    assert isinstance(platform, MultiqubitPlatform)
<<<<<<< HEAD
    platform = Platform("tii1q")
    assert isinstance(platform, MultiqubitPlatform)


@pytest.mark.skip("Loading the platform requires access to one of the instrument's driver dll")
def test_platform_icarusq():
    from qibolab.platforms.icplatform import ICPlatform

    platform = Platform("icarusq")
    assert isinstance(platform, ICPlatform)
=======
>>>>>>> 24507afc


def test_platform():
    with pytest.raises(RuntimeError):
        platform = Platform("nonexistent")


# TODO: test dummy platform<|MERGE_RESOLUTION|>--- conflicted
+++ resolved
@@ -9,19 +9,6 @@
 
     platform = Platform(platform_name)
     assert isinstance(platform, MultiqubitPlatform)
-<<<<<<< HEAD
-    platform = Platform("tii1q")
-    assert isinstance(platform, MultiqubitPlatform)
-
-
-@pytest.mark.skip("Loading the platform requires access to one of the instrument's driver dll")
-def test_platform_icarusq():
-    from qibolab.platforms.icplatform import ICPlatform
-
-    platform = Platform("icarusq")
-    assert isinstance(platform, ICPlatform)
-=======
->>>>>>> 24507afc
 
 
 def test_platform():
