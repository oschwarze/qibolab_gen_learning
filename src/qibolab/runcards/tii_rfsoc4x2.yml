--- conflicted
+++ resolved
@@ -24,15 +24,9 @@
 native_gates:
     single_qubit:
         0: # qubit number
-<<<<<<< HEAD
             RX: 
                 duration: 400
                 amplitude: 0.8
-=======
-            RX:
-                duration: 40
-                amplitude: 0.6
->>>>>>> 02a3fae5
                 frequency: 8269000000
                 shape: Gaussian(4)
                 type: qd # qubit drive
