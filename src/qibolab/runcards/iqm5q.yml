--- conflicted
+++ resolved
@@ -2,11 +2,7 @@
 description: IQM 5-qubit device, controlled with Zurich Instruments.
 
 settings:
-<<<<<<< HEAD
-    hardware_avg: 1024
-=======
     nshots: 4096
->>>>>>> b1d2b629
     sampling_rate: 2.e+9
     relaxation_time: 300_000_000
     time_of_flight: 280
