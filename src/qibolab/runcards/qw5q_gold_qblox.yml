nqubits: 5
description: 5-qubit device at XLD fridge, controlled with qblox cluster rf.

settings:
<<<<<<< HEAD
    hardware_avg: 1024
=======
    hardware_avg: 4000
>>>>>>> d8783368
    relaxation_time: 20_000
    sampling_rate: 1_000_000_000

qubits: [0, 1, 2, 3, 4, 5]

resonator_type: 2D

topology: # qubit - qubit connections
-   [ 1, 0, 1, 0, 0, 0]
-   [ 0, 1, 1, 0, 0, 0]
-   [ 1, 1, 1, 1, 1, 0]
-   [ 0, 0, 1, 1, 0, 0]
-   [ 0, 0, 1, 0, 1, 0]
-   [ 0, 0, 0, 0, 0, 1]

# Drive:
# L3-15:mod8-o1 q0
# L3-11:mod3-o1 q1
# L3-12:mod3-o2 q2
# L3-13:mod4-o1 q3
# L3-14:mod4-o2 q4


# Flux:
# L4-5:mod5-o1 q0
# L4-1:mod2-o1 q1
# L4-2:mod2-o2 q2
# L4-3:mod2-o3 q3
# L4-4:mod2-o4 q4


# Readout out:
# L3-25:mod12 and mod10 (out)
# L2-25:mod12 and mod10 (in)

# Cluster IP:
# 192.168.0.6


# no bias line, using qblox offset from qcm_bbc
channels: [
  'L2-5a','L2-5b', 'L3-25a', 'L3-25b', #RO channels: Ro lines L2-5 and L3-25 splitted
  'L3-15', 'L3-11', 'L3-12', 'L3-13', 'L3-14', 'L3-16', # Drive channels q0, q1, q2, q3, q4 | not used ports label: L3-16
  'L4-5', 'L4-1', 'L4-2', 'L4-3', 'L4-4', 'L4-6', 'L4-7', 'L4-8', # Flux channels q0, q1, q2, q3, q4 | not used labels: 'L4-6', 'L4-7', 'L4-8'
]

# [ReadOut, QubitDrive, QubitFlux, QubitBias]
qubit_channel_map:
    0:   [L3-25a, L3-15, L4-5, null] #q0
    1:   [L3-25a, L3-11, L4-1, null] #q1
    2:   [L3-25b, L3-12, L4-2, null] #q2
    3:   [L3-25b, L3-13, L4-3, null] #q3
    4:   [L3-25b, L3-14, L4-4, null] #q4
    5:   [L3-25a,  null, null, null] #q5 witness

instruments:
    cluster:
        lib: qblox
        class: Cluster
        address: 192.168.0.6
        roles: [other]
        settings:
            reference_clock_source      : internal                      # external or internal

    qrm_rf0: # ReadOut module 10 controllin qubits q0, q1, q5
        lib: qblox
        class: ClusterQRM_RF
        address: 192.168.0.6:10
        roles: [readout]
        settings:
            ports:
                o1:
                    channel                     : L3-25a
                    attenuation                 : 38                        # should be multiple of 2
                    lo_enabled                  : true
<<<<<<< HEAD
                    lo_frequency                : 7_250_000_000                    # (Hz) from 2e9 to 18e9
                    gain                        : 0.6                              # for path0 and path1 -1.0<=v<=1.0
                    hardware_mod_en             : true
=======
                    lo_frequency                : 7_250_000_000             # (Hz) from 2e9 to 18e9
                    gain                        : 0.6                       # for path0 and path1 -1.0<=v<=1.0
>>>>>>> d8783368
                i1:
                    channel                     : L2-5a
                    acquisition_hold_off        : 500                       # must be multiple of 4
                    acquisition_duration        : 900

            classification_parameters:
                0:  # qubit id
<<<<<<< HEAD
                    rotation_angle              : 99.772                   # in degrees 0.0<=v<=360.0
                    threshold                   : 0.005800                  # in V
                1:  # qubit id
                    rotation_angle              : 109.202                   # in degrees 0.0<=v<=360.0
                    threshold                   : 0.023372                  # in V

=======
                    rotation_angle              : 168.139                   # in degrees 0.0<=v<=360.0
                    threshold                   : 0.003562                  # in V
                1:  # qubit id
                    rotation_angle              : 346.654                   # in degrees 0.0<=v<=360.0
                    threshold                   : 0.001537                  # in V
>>>>>>> d8783368

    qrm_rf1: # ReadOut module 12: controlling qubits q2, q3, q4
        lib: qblox
        class: ClusterQRM_RF
        address: 192.168.0.6:12
        roles: [readout]
        settings:
            ports:
                o1:
<<<<<<< HEAD
                    attenuation                 : 38 # should be multiple of 2
                    lo_enabled                  : true
                    lo_frequency                : 7_850_000_000                   # (Hz) from 2e9 to 18e9
                    gain                        : 0.6                              # for path0 and path1 -1.0<=v<=1.0
                    hardware_mod_en             : true
=======
                    channel                     : L3-25b
                    attenuation                 : 32                        # should be multiple of 2
                    lo_enabled                  : true
                    lo_frequency                : 7_850_000_000             # (Hz) from 2e9 to 18e9
                    gain                        : 0.6                       # for path0 and path1 -1.0<=v<=1.0
>>>>>>> d8783368
                i1:
                    channel                     : L2-5b
                    acquisition_hold_off        : 500
                    acquisition_duration        : 900

            classification_parameters:
                2:  # qubit id
<<<<<<< HEAD
                    rotation_angle              : 171.44278897351776                    # in degrees 0.0<=v<=360.0
                    threshold                   : 0.04381767172346776                  # in V
                3:  # qubit id
                    rotation_angle              : 306.039                    # in degrees 0.0<=v<=360.0
                    threshold                   : 0.000914                  # in V
                4:  # qubit id
                    rotation_angle              : 63.762                   # in degrees 0.0<=v<=360.0
                    threshold                   : 0.000371                  # in V V

            channel_port_map:   # Refrigerator Channel : Instrument port
                'L3-25b' : o1    # IQ Port = out0 & out1
                'L2-5b' : i1     # Labeled but not used
=======
                    rotation_angle              : 32.680                    # in degrees 0.0<=v<=360.0
                    threshold                   : 0.002829                  # in V
                3:  # qubit id
                    rotation_angle              : 313.176                    # in degrees 0.0<=v<=360.0
                    threshold                   : 0.000754                  # in V
                4:  # qubit id
                    rotation_angle              : 306.795                   # in degrees 0.0<=v<=360.0
                    threshold                   : 0.000253                  # in V
>>>>>>> d8783368

    qcm_rf2:
        lib: qblox
        class: ClusterQCM_RF
        address: 192.168.0.6:8
        roles: [control]
        settings:
            ports:
                o1: # qubit q0
<<<<<<< HEAD
                    attenuation                  : 20 # (dB) # should be multiple of 2
                    lo_enabled                   : true
                    lo_frequency                 : 5_246_600_000 # (Hz) from 2e9 to 18e9
                    gain                         : 0.488 # for path0 and path1 -1.0<=v<=1.0
                    hardware_mod_en              : true
                o2: # not used
                    attenuation                  : 0 # (dB)
                    lo_enabled                   : false
                    lo_frequency                 : 2_000_000_000 # (Hz) from 2e9 to 18e9
                    gain                         : 0 # for path0 and path1 -1.0<=v<=1.0
                    hardware_mod_en              : true
=======
                    channel             : L3-15
                    attenuation         : 20                        # (dB) # should be multiple of 2
                    lo_enabled          : true
                    lo_frequency        : 5_245_414_655             # (Hz) from 2e9 to 18e9
                    gain                : 0.470                     # for path0 and path1 -1.0<=v<=1.0
>>>>>>> d8783368

    qcm_rf3:
        lib: qblox
        class: ClusterQCM_RF
        address: 192.168.0.6:3
        roles: [control]
        settings:
            ports:
                o1: # qubit q1
<<<<<<< HEAD
                    attenuation                  : 20 # (dB)
                    lo_enabled                   : true
                    lo_frequency                 : 5_052_013_000 # (Hz) from 2e9 to 18e9
                    gain                         : 0.56 # for path0 and path1 -1.0<=v<=1.0
                    hardware_mod_en              : true
                o2: # qubit q2
                    attenuation                  : 20 # (dB)
                    lo_enabled                   : true
                    lo_frequency                 : 5_995_026_000 # (Hz) from 2e9 to 18e9
                    gain                         : 0.647 # for path0 and path1 -1.0<=v<=1.0
                    hardware_mod_en              : true
=======
                    channel             : L3-11
                    attenuation         : 20                        # (dB)
                    lo_enabled          : true
                    lo_frequency        : 5_051_980_321             # (Hz) from 2e9 to 18e9
                    gain                : 0.570                      # for path0 and path1 -1.0<=v<=1.0
                o2: # qubit q2
                    channel             : L3-12
                    attenuation         : 20                        # (dB)
                    lo_enabled          : true
                    lo_frequency        : 5_993_526_000             # (Hz) from 2e9 to 18e9
                    gain                : 0.655                     # for path0 and path1 -1.0<=v<=1.0
>>>>>>> d8783368

    qcm_rf4:
        lib: qblox
        class: ClusterQCM_RF
        address: 192.168.0.6:4
        roles: [control]
        settings:
            ports:
                o1: # qubit q3
<<<<<<< HEAD
                    attenuation                  : 20 # (dB)
                    lo_enabled                   : true
                    lo_frequency                 : 6_961_250_000 # (Hz) from 2e9 to 18e9
                    gain                         : 0.538 # for path0 and path1 -1.0<=v<=1.0
                    hardware_mod_en              : true
                o2: # qubit q4
                    attenuation                  : 20 # (dB)
                    lo_enabled                   : true
                    lo_frequency                 : 6_788_003_000 # (Hz) from 2e9 to 18e9
                    gain                         : 0.645 # for path0 and path1 -1.0<=v<=1.0
                    hardware_mod_en              : true

            channel_port_map:
                'L3-13': o1 # 1
                'L3-14': o2 # 0
=======
                    channel             : L3-13
                    attenuation         : 20                        # (dB)
                    lo_enabled          : true
                    lo_frequency        : 6_960_361_111             # (Hz) from 2e9 to 18e9
                    gain                : 0.550                     # for path0 and path1 -1.0<=v<=1.0
                o2: # qubit q4
                    channel             : L3-14
                    attenuation         : 20                        # (dB)
                    lo_enabled          : true
                    lo_frequency        : 6_785_145_857             # (Hz) from 2e9 to 18e9
                    gain                : 0.596                     # for path0 and path1 -1.0<=v<=1.0
>>>>>>> d8783368

    #Cluster QCM usado para bias mediante el offset
    qcm_bb1:
        lib: qblox
        class: ClusterQCM
        address: 192.168.0.6:2
        roles: [control]
        settings:
            ports:
<<<<<<< HEAD
                o1: {gain: 1, offset:  -0.360, hardware_mod_en: false} #q1
                o2: {gain: 1, offset: -0.167, hardware_mod_en: false} #q2
                o3: {gain: 1, offset:  0.095, hardware_mod_en: false} #q3
                o4: {gain: 1, offset: -0.329, hardware_mod_en: false} #q4
            channel_port_map: {L4-1: o1, L4-2: o2, L4-3: o3, L4-4: o4}
=======
                o1: {channel: L4-1, gain: 0.5, offset:  -0.360, qubit: 1} #q1
                o2: {channel: L4-2, gain: 0.5, offset: -0.168, qubit: 2} #q2
                o3: {channel: L4-3, gain: 0.5, offset:  0.0925, qubit: 3} #q3
                o4: {channel: L4-4, gain: 0.5, offset: -0.329, qubit: 4} #q4
>>>>>>> d8783368

    #Cluster QCM usado para bias mediante el offset
    qcm_bb2:
        lib: qblox
        class: ClusterQCM
        address: 192.168.0.6:5
        roles: [control]
        settings:
            ports:
<<<<<<< HEAD
                o1: {gain: 1, offset: 0.335, hardware_mod_en: false} #q0
                o2: {gain: 0, offset: 0.0, hardware_mod_en: false} #not used
                o3: {gain: 0, offset: 0.0, hardware_mod_en: false} #not used
                o4: {gain: 0, offset: 0.0, hardware_mod_en: false} #not used
            channel_port_map: {L4-5: o1, L4-6: o2, L4-7: o3, L4-8: o4}
=======
                o1: {channel: L4-5,gain: 0.5, offset: 0.335, qubit: 0} #q0
                # o4: {channel: L4-3, gain: 0.5, offset:  0.0925, qubit: 3} #q3 oscilloscope
>>>>>>> d8783368

    twpa_pump:
        lib: rohde_schwarz
        class: SGS100A
        address: 192.168.0.37
        roles: [other]
        settings:
            frequency: 6_478_250_000 # Hz
            power: 4.25 # dBm

native_gates:
    single_qubit:
        0: # qubit id
            RX:
                duration: 40                   # should be multiple of 4
                amplitude: 0.5
                frequency: 5_045_414_655    # qubit frequency
                if_frequency: -200_000_000    # difference in qubit frequency
                shape: Gaussian(5)
                type: qd                    # qubit drive
            MZ:
                duration: 2000
                amplitude: 0.11
                frequency: 7_212_292_160     # resonator frequency
                if_frequency: -37_707_840    # difference in resonator frequency
                shape: Rectangular()
                type: ro                    # readout
        1: # qubit id
            RX:
                duration: 40                  # should be multiple of 4
                amplitude: 0.5
                frequency: 4_851_980_321    # qubit frequency
                if_frequency: -200_000_000    # difference in qubit frequency
                shape: Gaussian(5)
                type: qd                    # qubit drive
            MZ:
                duration: 2000
                amplitude: 0.225
                frequency: 7_452_954_018    # resonator frequency
                if_frequency: 202_954_018    # difference in resonator frequency
                shape: Rectangular()
                type: ro                    # readout
        2: # qubit id
            RX:
                duration: 40                   # should be multiple of 4
                amplitude: 0.5
                frequency: 5_793_526_000    # qubit frequency
                if_frequency: -200_000_000    # difference in qubit frequency
                shape: Gaussian(5)
                type: qd                    # qubit drive
            MZ:
                duration: 2000
<<<<<<< HEAD
                amplitude: 0.2
                frequency: 7_655_148_879    # resonator frequency
                if_frequency: -194_851_121    # difference in resonator frequency
=======
                amplitude: 0.24
                frequency: 7_655_216_931    # resonator frequency
                if_frequency: -194_783_069    # difference in resonator frequency
>>>>>>> d8783368
                shape: Rectangular()
                type: ro                    # readout
        3: # qubit id
            RX:
                duration: 40                   # should be multiple of 4
                amplitude: 0.5
                frequency: 6_760_361_111    # qubit frequency
                if_frequency: -200_000_000    # difference in qubit frequency
                shape: Gaussian(5)
                type: qd                    # qubit drive
            MZ:
                duration: 2000
                amplitude: 0.2
<<<<<<< HEAD
                frequency: 7_803_437_704    # resonator frequency
                if_frequency: -46_562_296    # difference in resonator frequency
=======
                frequency: 7_803_310_610    # resonator frequency
                if_frequency: -46_689_390    # difference in resonator frequency
>>>>>>> d8783368
                shape: Rectangular()
                type: ro                    # readout
        4: # qubit id
            RX:
                duration: 40                # should be multiple of 4
                amplitude: 0.5
                frequency: 6_585_145_857    # qubit frequency
                if_frequency: -200_000_000    # difference in qubit frequency
                shape: Gaussian(5)
                type: qd                    # qubit drive
            MZ:
                duration: 2000
<<<<<<< HEAD
                amplitude: 0.4
                frequency: 8_058_673_359      # resonator frequency
                if_frequency: 208_673_359    # difference in resonator frequency
=======
                amplitude: 0.32
                frequency: 8_058_684_635      # resonator frequency
                if_frequency: 208_684_635    # difference in resonator frequency
>>>>>>> d8783368
                shape: Rectangular()
                type: ro                    # readout
        5: # qubit id
            RX:
                duration: 40                # should be multiple of 4
                amplitude: 0.5
                frequency: 4_700_000_000    # qubit frequency
                if_frequency: -200_000_000    # difference in qubit frequency
                shape: Gaussian(5)
                type: qd                    # qubit drive
            MZ:
                duration: 2000
                amplitude: 0.2
                frequency: 7_118_545_544      # resonator frequency
                if_frequency: -131_454_456    # difference in resonator frequency
                shape: Rectangular()
                type: ro                    # readout

    two_qubit:
        3-2:
            CZ:
            - duration: 32
              amplitude: -0.6015
              shape: Exponential(12, 5000, 0.1)
              qubit: 3
              relative_start: 0
              type: qf
            - duration: 20
              amplitude: 0
              shape: Rectangular())
              qubit: 3
              relative_start: 32
              type: qf
            - type: virtual_z
              phase: -3.613
              qubit: 3

            - duration: 32
              amplitude: 0
              shape: Rectangular())
              qubit: 2
              relative_start: 0
              type: qf
            - duration: 20
              amplitude: 0
              shape: Rectangular())
              qubit: 2
              relative_start: 32
              type: qf
            - type: virtual_z
              phase: -0.496
              qubit: 2

characterization:
    single_qubit:
        0:
            readout_frequency: 7_212_292_160
            drive_frequency: 5_045_414_655
            T1: 0
            T2: 0
            state0_voltage: 0.0
            state1_voltage: 0.0
            mean_gnd_states: (-0.0+0.0j)
            mean_exc_states: (0.0+0.0j)
            sweetspot: 0.335
<<<<<<< HEAD
            threshold: 0.0
            iq_angle: 0.0
=======
>>>>>>> d8783368
        1:
            readout_frequency: 7_452_954_018
            drive_frequency: 4_851_980_321
            T1: 0
            T2: 0
            state0_voltage: 0.0
            state1_voltage: 0.0
            mean_gnd_states: (-0.0+0.0j)
            mean_exc_states: (0.0+0.0j)
            sweetspot: -0.360
<<<<<<< HEAD
            threshold: 0.0
            iq_angle: 0.0
        2:
            readout_frequency: 7_655_148_879
            drive_frequency: 5_795_026_000
            pi_pulse_amplitude: 0.5
            T1: 1_807
            T2: 0
            state0_voltage: 0.0
            state1_voltage: 0.0
            mean_gnd_states: (-0.020369172217642346+0.002927849852468721j)
            mean_exc_states: (-0.06380307802449722-0.003607735840135293j)
            sweetspot: -0.167
            threshold: 0.04381767172346776,
            iq_angle: -2.9922411463897145,
=======
        2:
            readout_frequency: 7_655_216_931
            drive_frequency: 5_793_526_000
            T1: 0
            T2: 0
            state0_voltage: 0.0
            state1_voltage: 0.0
            mean_gnd_states: (-0.0+0.0j)
            mean_exc_states: (0.0+0.0j)
            sweetspot: -0.168
>>>>>>> d8783368
        3:
            readout_frequency: 7_803_310_610
            drive_frequency: 6_760_361_111
            T1: 0
            T2: 0
            state0_voltage: 0.0
            state1_voltage: 0.0
            mean_gnd_states: (-0.0+0.0j)
            mean_exc_states: (0.0+0.0j)
<<<<<<< HEAD
            sweetspot: 0.095
            threshold: 0.0
            iq_angle: 0.0
        4:
            readout_frequency: 8_058_673_359
            drive_frequency: 6_588_003_000
            T1: 469
=======
            sweetspot: 0.0925
        4:
            readout_frequency: 8_058_684_635
            drive_frequency: 6_585_145_857
            T1: 0
>>>>>>> d8783368
            T2: 0
            state0_voltage: 0.0
            state1_voltage: 0.0
            mean_gnd_states: (-0.0+0.0j)
            mean_exc_states: (0.0+0.0j)
            sweetspot: -0.329
<<<<<<< HEAD
            threshold: 0.0
            iq_angle: 0.0
=======
>>>>>>> d8783368
        5:
            readout_frequency: 7_118_545_544
            drive_frequency: 4_700_000_000
            T1: 0
            T2: 0
            state0_voltage: 0.0
            state1_voltage: 0.0
            mean_gnd_states: (-0.0+0.0j)
            mean_exc_states: (0.0+0.0j)
            sweetspot: 0
            threshold: 0.0
            iq_angle: 0.0<|MERGE_RESOLUTION|>--- conflicted
+++ resolved
@@ -2,11 +2,7 @@
 description: 5-qubit device at XLD fridge, controlled with qblox cluster rf.
 
 settings:
-<<<<<<< HEAD
-    hardware_avg: 1024
-=======
     hardware_avg: 4000
->>>>>>> d8783368
     relaxation_time: 20_000
     sampling_rate: 1_000_000_000
 
@@ -82,14 +78,8 @@
                     channel                     : L3-25a
                     attenuation                 : 38                        # should be multiple of 2
                     lo_enabled                  : true
-<<<<<<< HEAD
-                    lo_frequency                : 7_250_000_000                    # (Hz) from 2e9 to 18e9
-                    gain                        : 0.6                              # for path0 and path1 -1.0<=v<=1.0
-                    hardware_mod_en             : true
-=======
                     lo_frequency                : 7_250_000_000             # (Hz) from 2e9 to 18e9
                     gain                        : 0.6                       # for path0 and path1 -1.0<=v<=1.0
->>>>>>> d8783368
                 i1:
                     channel                     : L2-5a
                     acquisition_hold_off        : 500                       # must be multiple of 4
@@ -97,20 +87,11 @@
 
             classification_parameters:
                 0:  # qubit id
-<<<<<<< HEAD
-                    rotation_angle              : 99.772                   # in degrees 0.0<=v<=360.0
-                    threshold                   : 0.005800                  # in V
-                1:  # qubit id
-                    rotation_angle              : 109.202                   # in degrees 0.0<=v<=360.0
-                    threshold                   : 0.023372                  # in V
-
-=======
                     rotation_angle              : 168.139                   # in degrees 0.0<=v<=360.0
                     threshold                   : 0.003562                  # in V
                 1:  # qubit id
                     rotation_angle              : 346.654                   # in degrees 0.0<=v<=360.0
                     threshold                   : 0.001537                  # in V
->>>>>>> d8783368
 
     qrm_rf1: # ReadOut module 12: controlling qubits q2, q3, q4
         lib: qblox
@@ -120,19 +101,11 @@
         settings:
             ports:
                 o1:
-<<<<<<< HEAD
-                    attenuation                 : 38 # should be multiple of 2
-                    lo_enabled                  : true
-                    lo_frequency                : 7_850_000_000                   # (Hz) from 2e9 to 18e9
-                    gain                        : 0.6                              # for path0 and path1 -1.0<=v<=1.0
-                    hardware_mod_en             : true
-=======
                     channel                     : L3-25b
                     attenuation                 : 32                        # should be multiple of 2
                     lo_enabled                  : true
                     lo_frequency                : 7_850_000_000             # (Hz) from 2e9 to 18e9
                     gain                        : 0.6                       # for path0 and path1 -1.0<=v<=1.0
->>>>>>> d8783368
                 i1:
                     channel                     : L2-5b
                     acquisition_hold_off        : 500
@@ -140,20 +113,6 @@
 
             classification_parameters:
                 2:  # qubit id
-<<<<<<< HEAD
-                    rotation_angle              : 171.44278897351776                    # in degrees 0.0<=v<=360.0
-                    threshold                   : 0.04381767172346776                  # in V
-                3:  # qubit id
-                    rotation_angle              : 306.039                    # in degrees 0.0<=v<=360.0
-                    threshold                   : 0.000914                  # in V
-                4:  # qubit id
-                    rotation_angle              : 63.762                   # in degrees 0.0<=v<=360.0
-                    threshold                   : 0.000371                  # in V V
-
-            channel_port_map:   # Refrigerator Channel : Instrument port
-                'L3-25b' : o1    # IQ Port = out0 & out1
-                'L2-5b' : i1     # Labeled but not used
-=======
                     rotation_angle              : 32.680                    # in degrees 0.0<=v<=360.0
                     threshold                   : 0.002829                  # in V
                 3:  # qubit id
@@ -162,7 +121,6 @@
                 4:  # qubit id
                     rotation_angle              : 306.795                   # in degrees 0.0<=v<=360.0
                     threshold                   : 0.000253                  # in V
->>>>>>> d8783368
 
     qcm_rf2:
         lib: qblox
@@ -172,25 +130,11 @@
         settings:
             ports:
                 o1: # qubit q0
-<<<<<<< HEAD
-                    attenuation                  : 20 # (dB) # should be multiple of 2
-                    lo_enabled                   : true
-                    lo_frequency                 : 5_246_600_000 # (Hz) from 2e9 to 18e9
-                    gain                         : 0.488 # for path0 and path1 -1.0<=v<=1.0
-                    hardware_mod_en              : true
-                o2: # not used
-                    attenuation                  : 0 # (dB)
-                    lo_enabled                   : false
-                    lo_frequency                 : 2_000_000_000 # (Hz) from 2e9 to 18e9
-                    gain                         : 0 # for path0 and path1 -1.0<=v<=1.0
-                    hardware_mod_en              : true
-=======
                     channel             : L3-15
                     attenuation         : 20                        # (dB) # should be multiple of 2
                     lo_enabled          : true
                     lo_frequency        : 5_245_414_655             # (Hz) from 2e9 to 18e9
                     gain                : 0.470                     # for path0 and path1 -1.0<=v<=1.0
->>>>>>> d8783368
 
     qcm_rf3:
         lib: qblox
@@ -200,19 +144,6 @@
         settings:
             ports:
                 o1: # qubit q1
-<<<<<<< HEAD
-                    attenuation                  : 20 # (dB)
-                    lo_enabled                   : true
-                    lo_frequency                 : 5_052_013_000 # (Hz) from 2e9 to 18e9
-                    gain                         : 0.56 # for path0 and path1 -1.0<=v<=1.0
-                    hardware_mod_en              : true
-                o2: # qubit q2
-                    attenuation                  : 20 # (dB)
-                    lo_enabled                   : true
-                    lo_frequency                 : 5_995_026_000 # (Hz) from 2e9 to 18e9
-                    gain                         : 0.647 # for path0 and path1 -1.0<=v<=1.0
-                    hardware_mod_en              : true
-=======
                     channel             : L3-11
                     attenuation         : 20                        # (dB)
                     lo_enabled          : true
@@ -224,7 +155,6 @@
                     lo_enabled          : true
                     lo_frequency        : 5_993_526_000             # (Hz) from 2e9 to 18e9
                     gain                : 0.655                     # for path0 and path1 -1.0<=v<=1.0
->>>>>>> d8783368
 
     qcm_rf4:
         lib: qblox
@@ -234,23 +164,6 @@
         settings:
             ports:
                 o1: # qubit q3
-<<<<<<< HEAD
-                    attenuation                  : 20 # (dB)
-                    lo_enabled                   : true
-                    lo_frequency                 : 6_961_250_000 # (Hz) from 2e9 to 18e9
-                    gain                         : 0.538 # for path0 and path1 -1.0<=v<=1.0
-                    hardware_mod_en              : true
-                o2: # qubit q4
-                    attenuation                  : 20 # (dB)
-                    lo_enabled                   : true
-                    lo_frequency                 : 6_788_003_000 # (Hz) from 2e9 to 18e9
-                    gain                         : 0.645 # for path0 and path1 -1.0<=v<=1.0
-                    hardware_mod_en              : true
-
-            channel_port_map:
-                'L3-13': o1 # 1
-                'L3-14': o2 # 0
-=======
                     channel             : L3-13
                     attenuation         : 20                        # (dB)
                     lo_enabled          : true
@@ -262,7 +175,6 @@
                     lo_enabled          : true
                     lo_frequency        : 6_785_145_857             # (Hz) from 2e9 to 18e9
                     gain                : 0.596                     # for path0 and path1 -1.0<=v<=1.0
->>>>>>> d8783368
 
     #Cluster QCM usado para bias mediante el offset
     qcm_bb1:
@@ -272,18 +184,10 @@
         roles: [control]
         settings:
             ports:
-<<<<<<< HEAD
-                o1: {gain: 1, offset:  -0.360, hardware_mod_en: false} #q1
-                o2: {gain: 1, offset: -0.167, hardware_mod_en: false} #q2
-                o3: {gain: 1, offset:  0.095, hardware_mod_en: false} #q3
-                o4: {gain: 1, offset: -0.329, hardware_mod_en: false} #q4
-            channel_port_map: {L4-1: o1, L4-2: o2, L4-3: o3, L4-4: o4}
-=======
                 o1: {channel: L4-1, gain: 0.5, offset:  -0.360, qubit: 1} #q1
                 o2: {channel: L4-2, gain: 0.5, offset: -0.168, qubit: 2} #q2
                 o3: {channel: L4-3, gain: 0.5, offset:  0.0925, qubit: 3} #q3
                 o4: {channel: L4-4, gain: 0.5, offset: -0.329, qubit: 4} #q4
->>>>>>> d8783368
 
     #Cluster QCM usado para bias mediante el offset
     qcm_bb2:
@@ -293,16 +197,8 @@
         roles: [control]
         settings:
             ports:
-<<<<<<< HEAD
-                o1: {gain: 1, offset: 0.335, hardware_mod_en: false} #q0
-                o2: {gain: 0, offset: 0.0, hardware_mod_en: false} #not used
-                o3: {gain: 0, offset: 0.0, hardware_mod_en: false} #not used
-                o4: {gain: 0, offset: 0.0, hardware_mod_en: false} #not used
-            channel_port_map: {L4-5: o1, L4-6: o2, L4-7: o3, L4-8: o4}
-=======
                 o1: {channel: L4-5,gain: 0.5, offset: 0.335, qubit: 0} #q0
                 # o4: {channel: L4-3, gain: 0.5, offset:  0.0925, qubit: 3} #q3 oscilloscope
->>>>>>> d8783368
 
     twpa_pump:
         lib: rohde_schwarz
@@ -355,15 +251,9 @@
                 type: qd                    # qubit drive
             MZ:
                 duration: 2000
-<<<<<<< HEAD
-                amplitude: 0.2
-                frequency: 7_655_148_879    # resonator frequency
-                if_frequency: -194_851_121    # difference in resonator frequency
-=======
                 amplitude: 0.24
                 frequency: 7_655_216_931    # resonator frequency
                 if_frequency: -194_783_069    # difference in resonator frequency
->>>>>>> d8783368
                 shape: Rectangular()
                 type: ro                    # readout
         3: # qubit id
@@ -377,13 +267,8 @@
             MZ:
                 duration: 2000
                 amplitude: 0.2
-<<<<<<< HEAD
-                frequency: 7_803_437_704    # resonator frequency
-                if_frequency: -46_562_296    # difference in resonator frequency
-=======
                 frequency: 7_803_310_610    # resonator frequency
                 if_frequency: -46_689_390    # difference in resonator frequency
->>>>>>> d8783368
                 shape: Rectangular()
                 type: ro                    # readout
         4: # qubit id
@@ -396,15 +281,9 @@
                 type: qd                    # qubit drive
             MZ:
                 duration: 2000
-<<<<<<< HEAD
-                amplitude: 0.4
-                frequency: 8_058_673_359      # resonator frequency
-                if_frequency: 208_673_359    # difference in resonator frequency
-=======
                 amplitude: 0.32
                 frequency: 8_058_684_635      # resonator frequency
                 if_frequency: 208_684_635    # difference in resonator frequency
->>>>>>> d8783368
                 shape: Rectangular()
                 type: ro                    # readout
         5: # qubit id
@@ -470,11 +349,6 @@
             mean_gnd_states: (-0.0+0.0j)
             mean_exc_states: (0.0+0.0j)
             sweetspot: 0.335
-<<<<<<< HEAD
-            threshold: 0.0
-            iq_angle: 0.0
-=======
->>>>>>> d8783368
         1:
             readout_frequency: 7_452_954_018
             drive_frequency: 4_851_980_321
@@ -485,23 +359,6 @@
             mean_gnd_states: (-0.0+0.0j)
             mean_exc_states: (0.0+0.0j)
             sweetspot: -0.360
-<<<<<<< HEAD
-            threshold: 0.0
-            iq_angle: 0.0
-        2:
-            readout_frequency: 7_655_148_879
-            drive_frequency: 5_795_026_000
-            pi_pulse_amplitude: 0.5
-            T1: 1_807
-            T2: 0
-            state0_voltage: 0.0
-            state1_voltage: 0.0
-            mean_gnd_states: (-0.020369172217642346+0.002927849852468721j)
-            mean_exc_states: (-0.06380307802449722-0.003607735840135293j)
-            sweetspot: -0.167
-            threshold: 0.04381767172346776,
-            iq_angle: -2.9922411463897145,
-=======
         2:
             readout_frequency: 7_655_216_931
             drive_frequency: 5_793_526_000
@@ -512,7 +369,6 @@
             mean_gnd_states: (-0.0+0.0j)
             mean_exc_states: (0.0+0.0j)
             sweetspot: -0.168
->>>>>>> d8783368
         3:
             readout_frequency: 7_803_310_610
             drive_frequency: 6_760_361_111
@@ -522,32 +378,17 @@
             state1_voltage: 0.0
             mean_gnd_states: (-0.0+0.0j)
             mean_exc_states: (0.0+0.0j)
-<<<<<<< HEAD
-            sweetspot: 0.095
-            threshold: 0.0
-            iq_angle: 0.0
-        4:
-            readout_frequency: 8_058_673_359
-            drive_frequency: 6_588_003_000
-            T1: 469
-=======
             sweetspot: 0.0925
         4:
             readout_frequency: 8_058_684_635
             drive_frequency: 6_585_145_857
             T1: 0
->>>>>>> d8783368
             T2: 0
             state0_voltage: 0.0
             state1_voltage: 0.0
             mean_gnd_states: (-0.0+0.0j)
             mean_exc_states: (0.0+0.0j)
             sweetspot: -0.329
-<<<<<<< HEAD
-            threshold: 0.0
-            iq_angle: 0.0
-=======
->>>>>>> d8783368
         5:
             readout_frequency: 7_118_545_544
             drive_frequency: 4_700_000_000
