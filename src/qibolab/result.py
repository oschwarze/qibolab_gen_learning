from dataclasses import dataclass
from functools import cached_property, lru_cache
from typing import Optional

import numpy as np
import numpy.typing as npt


class IntegratedResults:
    """
    Data structure to deal with the output of
    :func:`qibolab.platforms.abstract.AbstractPlatform.execute_pulse_sequence`
    :func:`qibolab.platforms.abstract.AbstractPlatform.sweep`

    Associated with AcquisitionType.INTEGRATION and AveragingMode.SINGLESHOT
    """

    def __init__(self, data: np.ndarray):
        self.voltage: npt.NDArray[np.complex128] = data

    def __add__(self, data):
        return self.__class__(np.append(self.voltage, data.voltage))

    @property
    def voltage_i(self):
        """Signal component i in volts."""
        return self.voltage.real

    @property
    def voltage_q(self):
        """Signal component q in volts."""
        return self.voltage.imag

    @cached_property
    def magnitude(self):
        """Signal magnitude in volts."""
        return np.sqrt(self.voltage_i**2 + self.voltage_q**2)

    @cached_property
    def phase(self):
        """Signal phase in radians."""
        return np.angle(self.voltage_i + 1.0j * self.voltage_q)

    @property
    def serialize(self):
        """Serialize as a dictionary."""
        serialized_dict = {
            "MSR[V]": self.magnitude.flatten(),
            "i[V]": self.voltage_i.flatten(),
            "q[V]": self.voltage_q.flatten(),
            "phase[rad]": self.phase.flatten(),
        }
        return serialized_dict

    @property
    def average(self):
        """Perform average over i and q"""
        average_data = np.mean(self.voltage, axis=0)
        std_data = np.std(self.voltage, axis=0, ddof=1) / np.sqrt(self.voltage.shape[0])
        return AveragedIntegratedResults(average_data, std_data)


class AveragedIntegratedResults(IntegratedResults):
    """
    Data structure to deal with the output of
    :func:`qibolab.platforms.abstract.AbstractPlatform.execute_pulse_sequence`
    :func:`qibolab.platforms.abstract.AbstractPlatform.sweep`

    Associated with AcquisitionType.INTEGRATION and AveragingMode.CYCLIC
    or the averages of ``IntegratedResults``
    """

    def __init__(self, data: np.ndarray, std: np.ndarray = np.array([])):
        super().__init__(data)
        self.std: Optional[npt.NDArray[np.float64]] = std

    def __add__(self, data):
        new_res = super().__add__(data)
        new_res.std = np.append(self.std, data.std)
        return new_res


class RawWaveformResults(IntegratedResults):
    """
    Data structure to deal with the output of
    :func:`qibolab.platforms.abstract.AbstractPlatform.execute_pulse_sequence`
    :func:`qibolab.platforms.abstract.AbstractPlatform.sweep`

    Associated with AcquisitionType.RAW and AveragingMode.SINGLESHOT
    may also be used to store the integration weights ?
    """


class AveragedRawWaveformResults(AveragedIntegratedResults):
    """
    Data structure to deal with the output of
    :func:`qibolab.platforms.abstract.AbstractPlatform.execute_pulse_sequence`
    :func:`qibolab.platforms.abstract.AbstractPlatform.sweep`

    Associated with AcquisitionType.RAW and AveragingMode.CYCLIC
    or the averages of ``RawWaveformResults``
    """


class SampleResults:
    """
    Data structure to deal with the output of
    :func:`qibolab.platforms.abstract.AbstractPlatform.execute_pulse_sequence`
    :func:`qibolab.platforms.abstract.AbstractPlatform.sweep`

    Associated with AcquisitionType.DISCRIMINATION and AveragingMode.SINGLESHOT
    """

    def __init__(self, data: np.ndarray):
        self.samples: npt.NDArray[np.uint32] = data

    def __add__(self, data):
        return self.__class__(np.append(self.samples, data.samples))

    @lru_cache
    def probability(self, state=0):
        """Returns the statistical frequency of the specified state (0 or 1)."""
        return abs(1 - state - np.mean(self.samples, axis=0))

    @property
    def serialize(self):
        """Serialize as a dictionary."""
        serialized_dict = {
            "0": self.probability(0).flatten(),
        }
        return serialized_dict

    @property
    def average(self):
        """Perform samples average"""
        average = self.probability(1)
        std = np.std(self.samples, axis=0, ddof=1) / np.sqrt(self.samples.shape[0])
        return AveragedSampleResults(average, self.samples, std=std)


class AveragedSampleResults(SampleResults):
    """
    Data structure to deal with the output of
    :func:`qibolab.platforms.abstract.AbstractPlatform.execute_pulse_sequence`
    :func:`qibolab.platforms.abstract.AbstractPlatform.sweep`

    Associated with AcquisitionType.DISCRIMINATION and AveragingMode.CYCLIC
    or the averages of ``SampleResults``
    """

    def __init__(
        self, statistical_frequency: np.ndarray, samples: np.ndarray = np.array([]), std: np.ndarray = np.array([])
    ):
        super().__init__(samples)
        self.statistical_frequency: npt.NDArray[np.float64] = statistical_frequency
        self.std: Optional[npt.NDArray[np.float64]] = std

    def __add__(self, data):
        new_res = super().__add__(data)
        new_res.statistical_frequency = np.append(self.statistical_frequency, data.statistical_frequency)
        new_res.std = np.append(self.std, data.std)
        return new_res

<<<<<<< HEAD

ExecRes = np.dtype([("i", np.float64), ("q", np.float64)])


@dataclass
class ExecutionResults:
    """Data structure to deal with the output of :func:`qibolab.platforms.abstract.Platform.execute_pulse_sequence`"""

    array: npt.NDArray[ExecRes]
    shots: Optional[npt.NDArray[np.uint32]] = None

    @classmethod
    def from_components(cls, is_, qs_, shots=None):
        ar = np.empty(is_.shape, dtype=ExecRes)
        ar["i"] = is_
        ar["q"] = qs_
        ar = np.rec.array(ar)
        return cls(ar, shots)

    @property
    def i(self):
        return self.array.i

    @property
    def q(self):
        return self.array.q

    def __add__(self, data):
        assert len(data.i.shape) == len(data.q.shape)
        if data.shots is not None:
            assert len(data.i.shape) == len(data.shots.shape)
        # concatenate on first dimension; if a scalar is passed, just append it
        axis = 0 if len(data.i.shape) > 0 else None
        i = np.append(self.i, data.i, axis=axis)
        q = np.append(self.q, data.q, axis=axis)
        if data.shots is not None:
            shots = np.append(self.shots, data.shots, axis=axis)
        else:
            shots = None

        new_execution_results = self.__class__.from_components(i, q, shots)

        return new_execution_results

    @cached_property
    def measurement(self):
        """Resonator signal voltage mesurement (MSR) in volts."""
        return np.sqrt(self.i**2 + self.q**2)

    @cached_property
    def phase(self):
        """Computes phase value."""
        phase = np.angle(self.i + 1.0j * self.q)
        return phase
        # return signal.detrend(np.unwrap(phase))

    @cached_property
    def ground_state_probability(self):
        """Computes ground state probability"""
        return 1 - np.mean(self.shots)

    def raw_probability(self, state=1):
        """Serialize probabilities in dict.
        Args:
            state (int): if 0 stores the probabilities of finding
                        the ground state. If 1 stores the
                        probabilities of finding the excited state.
        """
        if state == 1:
            return {"probability": 1 - self.ground_state_probability}
        elif state == 0:
            return {"probability": self.ground_state_probability}

    @property
    def average(self):
        """Perform average over i and q"""
        return AveragedResults.from_components(np.mean(self.i), np.mean(self.q))

    @property
    def raw(self):
        """Serialize output in dict."""

        return {
            "MSR[V]": self.measurement,
            "i[V]": self.i,
            "q[V]": self.q,
            "phase[rad]": self.phase,
        }

    def __len__(self):
        return len(self.i)


class AveragedResults(ExecutionResults):
    """Data structure containing averages of ``ExecutionResults``."""
=======
    @lru_cache
    def probability(self, state=0):
        """Returns the statistical frequency of the specified state (0 or 1)."""
        return abs(1 - state - self.statistical_frequency)
>>>>>>> 22cfe86b
<|MERGE_RESOLUTION|>--- conflicted
+++ resolved
@@ -161,105 +161,7 @@
         new_res.std = np.append(self.std, data.std)
         return new_res
 
-<<<<<<< HEAD
-
-ExecRes = np.dtype([("i", np.float64), ("q", np.float64)])
-
-
-@dataclass
-class ExecutionResults:
-    """Data structure to deal with the output of :func:`qibolab.platforms.abstract.Platform.execute_pulse_sequence`"""
-
-    array: npt.NDArray[ExecRes]
-    shots: Optional[npt.NDArray[np.uint32]] = None
-
-    @classmethod
-    def from_components(cls, is_, qs_, shots=None):
-        ar = np.empty(is_.shape, dtype=ExecRes)
-        ar["i"] = is_
-        ar["q"] = qs_
-        ar = np.rec.array(ar)
-        return cls(ar, shots)
-
-    @property
-    def i(self):
-        return self.array.i
-
-    @property
-    def q(self):
-        return self.array.q
-
-    def __add__(self, data):
-        assert len(data.i.shape) == len(data.q.shape)
-        if data.shots is not None:
-            assert len(data.i.shape) == len(data.shots.shape)
-        # concatenate on first dimension; if a scalar is passed, just append it
-        axis = 0 if len(data.i.shape) > 0 else None
-        i = np.append(self.i, data.i, axis=axis)
-        q = np.append(self.q, data.q, axis=axis)
-        if data.shots is not None:
-            shots = np.append(self.shots, data.shots, axis=axis)
-        else:
-            shots = None
-
-        new_execution_results = self.__class__.from_components(i, q, shots)
-
-        return new_execution_results
-
-    @cached_property
-    def measurement(self):
-        """Resonator signal voltage mesurement (MSR) in volts."""
-        return np.sqrt(self.i**2 + self.q**2)
-
-    @cached_property
-    def phase(self):
-        """Computes phase value."""
-        phase = np.angle(self.i + 1.0j * self.q)
-        return phase
-        # return signal.detrend(np.unwrap(phase))
-
-    @cached_property
-    def ground_state_probability(self):
-        """Computes ground state probability"""
-        return 1 - np.mean(self.shots)
-
-    def raw_probability(self, state=1):
-        """Serialize probabilities in dict.
-        Args:
-            state (int): if 0 stores the probabilities of finding
-                        the ground state. If 1 stores the
-                        probabilities of finding the excited state.
-        """
-        if state == 1:
-            return {"probability": 1 - self.ground_state_probability}
-        elif state == 0:
-            return {"probability": self.ground_state_probability}
-
-    @property
-    def average(self):
-        """Perform average over i and q"""
-        return AveragedResults.from_components(np.mean(self.i), np.mean(self.q))
-
-    @property
-    def raw(self):
-        """Serialize output in dict."""
-
-        return {
-            "MSR[V]": self.measurement,
-            "i[V]": self.i,
-            "q[V]": self.q,
-            "phase[rad]": self.phase,
-        }
-
-    def __len__(self):
-        return len(self.i)
-
-
-class AveragedResults(ExecutionResults):
-    """Data structure containing averages of ``ExecutionResults``."""
-=======
     @lru_cache
     def probability(self, state=0):
         """Returns the statistical frequency of the specified state (0 or 1)."""
-        return abs(1 - state - self.statistical_frequency)
->>>>>>> 22cfe86b
+        return abs(1 - state - self.statistical_frequency)