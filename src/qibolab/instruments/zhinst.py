--- conflicted
+++ resolved
@@ -349,11 +349,7 @@
     def setup(self, *args, **kwargs):
         """Empty method to comply with Instrument interface."""
 
-<<<<<<< HEAD
     def calibration_step(self, qubits, couplers):
-=======
-    def calibration_step(self, qubits, options):
->>>>>>> 33149a2c
         """
         Zurich general pre experiment calibration definitions
 
@@ -364,7 +360,6 @@
         for qubit in qubits.values():
             if qubit.flux is not None:
                 self.register_flux_line(qubit)
-<<<<<<< HEAD
             if len(self.sequence[f"drive{qubit.name}"]) != 0:
                 self.register_drive_line(
                     qubit=qubit,
@@ -375,27 +370,6 @@
                     qubit=qubit,
                     intermediate_frequency=qubit.readout_frequency - qubit.readout.local_oscillator.frequency,
                 )
-=======
-            else:
-                if qubit.flux is not None:
-                    self.register_flux_line(qubit)
-                if len(self.sequence[f"drive{qubit.name}"]) != 0:
-                    self.register_drive_line(
-                        qubit=qubit,
-                        intermediate_frequency=qubit.drive_frequency - qubit.drive.local_oscillator.frequency,
-                    )
-                if len(self.sequence[f"readout{qubit.name}"]) != 0:
-                    self.register_readout_line(
-                        qubit=qubit,
-                        intermediate_frequency=qubit.readout_frequency - qubit.readout.local_oscillator.frequency,
-                    )
-                    if options.fast_reset is not False:
-                        if len(self.sequence[f"drive{qubit.name}"]) == 0:
-                            self.register_drive_line(
-                                qubit=qubit,
-                                intermediate_frequency=qubit.drive_frequency - qubit.drive.local_oscillator.frequency,
-                            )
->>>>>>> 33149a2c
         self.device_setup.set_calibration(self.calibration)
 
     def register_readout_line(self, qubit, intermediate_frequency):
@@ -504,13 +478,8 @@
         Translation, Calibration, Experiment Definition.
         """
         self.sequence_zh(sequence, qubits, sweepers)
-<<<<<<< HEAD
         self.calibration_step(qubits, couplers)
         self.create_exp(qubits, couplers, options)
-=======
-        self.calibration_step(qubits, options)
-        self.create_exp(qubits, options)
->>>>>>> 33149a2c
 
     # pylint: disable=W0221
     def play(self, qubits, couplers, sequence, options):
@@ -632,7 +601,6 @@
                 signals.append(lo.ExperimentSignal(f"drive{q}"))
             if qubit.flux is not None:
                 signals.append(lo.ExperimentSignal(f"flux{q}"))
-<<<<<<< HEAD
             if len(self.sequence[f"readout{q}"]) != 0:
                 signals.append(lo.ExperimentSignal(f"measure{q}"))
                 signals.append(lo.ExperimentSignal(f"acquire{q}"))
@@ -649,19 +617,6 @@
         #         if len(self.sequence[f"readout{q}"]) != 0:
         #             signals.append(lo.ExperimentSignal(f"measure{q}"))
         #             signals.append(lo.ExperimentSignal(f"acquire{q}"))
-=======
-            else:
-                if len(self.sequence[f"drive{q}"]) != 0:
-                    signals.append(lo.ExperimentSignal(f"drive{q}"))
-                if qubit.flux is not None:
-                    signals.append(lo.ExperimentSignal(f"flux{q}"))
-                if len(self.sequence[f"readout{q}"]) != 0:
-                    signals.append(lo.ExperimentSignal(f"measure{q}"))
-                    signals.append(lo.ExperimentSignal(f"acquire{q}"))
-                    if options.fast_reset is not False:
-                        if len(self.sequence[f"drive{q}"]) == 0:
-                            signals.append(lo.ExperimentSignal(f"drive{q}"))
->>>>>>> 33149a2c
 
         exp = lo.Experiment(
             uid="Sequence",
@@ -879,7 +834,6 @@
         elif len(self.sequence_qibo.qd_pulses) != 0:
             play_after = self.play_after_set(self.sequence_qibo.qd_pulses, "drive")
 
-<<<<<<< HEAD
         # Section on the outside loop allows for multiplex
         with exp.section(uid="sequence_measure", play_after=play_after):
             for qubit in qubits.values():
@@ -890,31 +844,6 @@
                     for pulse in self.sequence[f"readout{q}"]:
                         i = 0
                         pulse.zhpulse.uid += str(i)
-=======
-        readout_schedule = defaultdict(list)
-        qubit_readout_schedule = defaultdict(list)
-        iq_angle_readout_schedule = defaultdict(list)
-        for qubit in qubits.values():
-            if qubit.flux_coupler:
-                continue
-            q = qubit.name  # pylint: disable=C0103
-            iq_angle = qubit.iq_angle
-            if len(self.sequence[f"readout{q}"]) != 0:
-                for i, pulse in enumerate(self.sequence[f"readout{q}"]):
-                    readout_schedule[i].append(pulse)
-                    qubit_readout_schedule[i].append(q)
-                    iq_angle_readout_schedule[i].append(iq_angle)
->>>>>>> 33149a2c
-
-        for i, (pulses, qubits, iq_angles) in enumerate(
-            zip(readout_schedule.values(), qubit_readout_schedule.values(), iq_angle_readout_schedule.values())
-        ):
-            if i != 0:
-                play_after = f"sequence_measure_{i-1}"
-            # Section on the outside loop allows for multiplex
-            with exp.section(uid=f"sequence_measure_{i}", play_after=play_after):
-                for pulse, q, iq_angle in zip(pulses, qubits, iq_angles):
-                    pulse.zhpulse.uid += str(i)
 
                     # Integration weights definition or load from the chip folder
                     weights_file = (
