import signal
from dataclasses import replace

import numpy as np
from qblox_instruments.qcodes_drivers.cluster import Cluster as QbloxCluster
from qibo.config import log, raise_error

from qibolab import AcquisitionType, AveragingMode, ExecutionParameters
from qibolab.instruments.abstract import Controller
from qibolab.instruments.qblox.cluster_qcm_bb import QcmBb
from qibolab.instruments.qblox.cluster_qcm_rf import QcmRf
from qibolab.instruments.qblox.cluster_qrm_rf import QrmRf
from qibolab.instruments.qblox.sequencer import SAMPLING_RATE
from qibolab.pulses import PulseSequence, PulseType
from qibolab.result import SampleResults
from qibolab.sweeper import Parameter, Sweeper, SweeperType
from qibolab.unrolling import Bounds

MAX_DURATION = int(4e4)  # Translate SEQUENCER_MEMORY = 2**17 into pulse duration
"""Maximum duration of the control pulses [1q 40ns] [Rough estimate]."""
MAX_READOUT = int(1e6)
"""Maximum number of readout pulses [Not estimated]."""
MAX_INSTRUCTIONS = int(1e6)
"""Maximum instructions size [Not estimated]."""

<<<<<<< HEAD
MAX_BATCH_SIZE = 30
"""Maximum number of sequences that can be unrolled in a single one
(independent of measurements)."""
SEQUENCER_MEMORY = 98000  # 2**17
=======
SEQUENCER_MEMORY = 2**17
>>>>>>> 0bd68b0d


class QbloxController(Controller):
    """A controller to manage qblox devices.

    Attributes:
        is_connected (bool): .
        modules (dict): A dictionay with the qblox modules connected to the experiment.
    """

    BOUNDS = Bounds(
        waveforms=MAX_DURATION,
        readout=MAX_READOUT,
        instructions=MAX_READOUT,
    )

    def __init__(
        self, name, address: str, modules, internal_reference_clock: bool = True
    ):
        """Initialises the controller."""
        super().__init__(name=name, address=address)
        self.is_connected = False
        self.cluster: QbloxCluster = None
        self.modules: dict = modules
        self._reference_clock = "internal" if internal_reference_clock else "external"
        signal.signal(signal.SIGTERM, self._termination_handler)

    @property
    def sampling_rate(self):
        return SAMPLING_RATE

    def connect(self):
        """Connects to the modules."""

        if self.is_connected:
            return
        try:
            # Connect cluster
            QbloxCluster.close_all()
            self.cluster = QbloxCluster(self.name, self.address)
            self.cluster.reset()
            self.cluster.set("reference_source", self._reference_clock)
            # Connect modules
            for module in self.modules.values():
                module.connect(self.cluster)
            self.is_connected = True
            log.info("QbloxController: all modules connected.")

        except Exception as exception:
            raise ConnectionError(f"Unable to connect:\n{str(exception)}\n")
            # TODO: check for exception 'The module qrm_rf0 does not have parameters in0_att' and reboot the cluster

    def disconnect(self):
        """Disconnects all modules."""
        if self.is_connected:
            for module in self.modules.values():
                module.disconnect()
            self.cluster.close()
            self.is_connected = False

    def setup(self):
        """Empty method to comply with Instrument interface.

        Setup of the modules happens in the platform ``create`` method
        using :meth:`qibolab.serialize.load_instrument_settings`.
        """

    def _termination_handler(self, signum, frame):
        """Calls all modules to stop if the program receives a termination
        signal."""

        log.warning("Termination signal received, disconnecting modules.")
        if self.is_connected:
            for name in self.modules:
                self.modules[name].disconnect()
        log.warning("QbloxController: all modules are disconnected.")
        exit(0)

    def _set_module_channel_map(self, module: QrmRf, qubits: dict):
        """Retrieve all the channels connected to a specific Qblox module.

        This method updates the `channel_port_map` attribute of the
        specified Qblox module based on the information contained in the
        provided qubits dictionary (dict of `qubit` objects).

        Return the list of channels connected to module_name
        """
        for qubit in qubits.values():
            for channel in qubit.channels:
                if channel.port and channel.port.module.name == module.name:
                    module.channel_map[channel.name] = channel
        return list(module.channel_map)

    def _execute_pulse_sequence(
        self,
        qubits: dict,
        sequence: PulseSequence,
        options: ExecutionParameters,
        sweepers: list = [],  # list(Sweeper) = []
        **kwargs,
        # nshots=None,
        # navgs=None,
        # relaxation_time=None,
    ):
        """Executes a sequence of pulses or a sweep.

        Args:
            sequence (:class:`qibolab.pulses.PulseSequence`): The sequence of pulses to execute.
            options (:class:`qibolab.platforms.platform.ExecutionParameters`): Object holding the execution options.
            sweepers (list(Sweeper)): A list of Sweeper objects defining parameter sweeps.
        """
        if not self.is_connected:
            raise_error(
                RuntimeError, "Execution failed because modules are not connected."
            )

        if options.averaging_mode is AveragingMode.SINGLESHOT:
            nshots = options.nshots
            navgs = 1
        else:
            navgs = options.nshots
            nshots = 1

        relaxation_time = options.relaxation_time
        repetition_duration = sequence.finish + relaxation_time

        # shots results are stored in separate bins
        # calculate number of shots
        num_bins = nshots
        for sweeper in sweepers:
            num_bins *= len(sweeper.values)

        # DEBUG: Plot Pulse Sequence
        # sequence.plot('plot.png')
        # DEBUG: sync_en
        # from qblox_instruments.qcodes_drivers.cluster import Cluster
        # cluster:Cluster = self.modules['cluster'].device
        # for module in cluster.modules:
        #     if module.get("present"):
        #         for sequencer in module.sequencers:
        #             if sequencer.get('sync_en'):
        #                 print(f"type: {module.module_type}, sequencer: {sequencer.name}, sync_en: True")

        # Process Pulse Sequence. Assign pulses to modules and generate waveforms & program
        module_pulses = {}
        data = {}
        for name, module in self.modules.items():
            # from the pulse sequence, select those pulses to be synthesised by the module
            module_channels = self._set_module_channel_map(module, qubits)
            module_pulses[name] = sequence.get_channel_pulses(*module_channels)

            #  ask each module to generate waveforms & program and upload them to the device
            module.process_pulse_sequence(
                qubits,
                module_pulses[name],
                navgs,
                nshots,
                repetition_duration,
                sweepers,
            )

            # log.info(f"{self.modules[name]}: Uploading pulse sequence")
            module.upload()

        # play the sequence or sweep
        for module in self.modules.values():
            if isinstance(module, (QrmRf, QcmRf, QcmBb)):
                module.play_sequence()

        # retrieve the results
        acquisition_results = {}
        for name, module in self.modules.items():
            if isinstance(module, QrmRf) and not module_pulses[name].ro_pulses.is_empty:
                results = module.acquire()
                for key, value in results.items():
                    acquisition_results[key] = value
        # TODO: move to QRM_RF.acquire()
        shape = tuple(len(sweeper.values) for sweeper in reversed(sweepers))
        shots_shape = (nshots,) + shape
        for ro_pulse in sequence.ro_pulses:
            if options.acquisition_type is AcquisitionType.DISCRIMINATION:
                _res = acquisition_results[ro_pulse.serial].classified
                _res = np.reshape(_res, shots_shape)
                if options.averaging_mode is not AveragingMode.SINGLESHOT:
                    _res = np.mean(_res, axis=0)
            elif options.acquisition_type is AcquisitionType.RAW:
                i_raw = acquisition_results[ro_pulse.serial].raw_i
                q_raw = acquisition_results[ro_pulse.serial].raw_q
                _res = i_raw + 1j * q_raw
            elif options.acquisition_type is AcquisitionType.INTEGRATION:
                ires = acquisition_results[ro_pulse.serial].shots_i
                qres = acquisition_results[ro_pulse.serial].shots_q
                _res = ires + 1j * qres
                if options.averaging_mode is AveragingMode.SINGLESHOT:
                    _res = np.reshape(_res, shots_shape)
                else:
                    _res = np.reshape(_res, shape)

            acquisition = options.results_type(np.squeeze(_res))
            data[ro_pulse.serial] = data[ro_pulse.qubit] = acquisition

        return data

    def play(self, qubits, couplers, sequence, options):
        return self._execute_pulse_sequence(qubits, sequence, options)

    def sweep(
        self,
        qubits: dict,
        couplers: dict,
        sequence: PulseSequence,
        options: ExecutionParameters,
        *sweepers,
    ):
        """Executes a sequence of pulses while sweeping one or more parameters.

        The parameters to be swept are defined in :class:`qibolab.sweeper.Sweeper` object.
        Args:
            sequence (:class:`qibolab.pulses.PulseSequence`): The sequence of pulses to execute.
            options (:class:`qibolab.platforms.platform.ExecutionParameters`): Object holding the execution options.
            sweepers (list(Sweeper)): A list of Sweeper objects defining parameter sweeps.
        """
        id_results = {}
        map_id_serial = {}

        # during the sweep, pulse parameters need to be changed
        # to avoid affecting the user, make a copy of the pulse sequence
        # and the sweepers, as they contain references to pulses
        sequence_copy = sequence.copy()
        sweepers_copy = []
        for sweeper in sweepers:
            if sweeper.pulses:
                ps = [
                    sequence_copy[sequence_copy.index(pulse)]
                    for pulse in sweeper.pulses
                    if pulse in sequence_copy
                ]
            else:
                ps = None
            sweepers_copy.append(
                Sweeper(
                    parameter=sweeper.parameter,
                    values=sweeper.values,
                    pulses=ps,
                    qubits=sweeper.qubits,
                    type=sweeper.type,
                )
            )

        # reverse sweepers exept for res punchout att
        contains_attenuation_frequency = any(
            sweepers_copy[i].parameter == Parameter.attenuation
            and sweepers_copy[i + 1].parameter == Parameter.frequency
            for i in range(len(sweepers_copy) - 1)
        )

        if not contains_attenuation_frequency:
            sweepers_copy.reverse()

        # create a map between the pulse id, which never changes, and the original serial
        for pulse in sequence_copy.ro_pulses:
            map_id_serial[pulse.id] = pulse.serial
            id_results[pulse.id] = None
            id_results[pulse.qubit] = None

        # execute the each sweeper recursively
        self._sweep_recursion(
            qubits,
            sequence_copy,
            options,
            *tuple(sweepers_copy),
            results=id_results,
        )

        # return the results using the original serials
        serial_results = {}
        for pulse in sequence_copy.ro_pulses:
            serial_results[map_id_serial[pulse.id]] = id_results[pulse.id]
            serial_results[pulse.qubit] = id_results[pulse.id]
        return serial_results

    def _sweep_recursion(
        self,
        qubits,
        sequence,
        options: ExecutionParameters,
        *sweepers,
        results,
    ):
        """Executes a sweep recursively.

        Args:
            sequence (:class:`qibolab.pulses.PulseSequence`): The sequence of pulses to execute.
            sweepers (list(Sweeper)): A list of Sweeper objects defining parameter sweeps.
            results (:class:`qibolab.results.ExecutionResults`): A results object to update with the reults of the execution.
            nshots (int): The number of times the sequence of pulses should be executed.
            average (bool): A flag to indicate if the results of the shots should be averaged.
            relaxation_time (int): The the time to wait between repetitions to allow the qubit relax to ground state.
        """

        for_loop_sweepers = [Parameter.attenuation, Parameter.lo_frequency]
        sweeper: Sweeper = sweepers[0]

        # until sweeper contains the information to determine whether the sweep should be relative or
        # absolute:

        # elif sweeper.parameter is Parameter.relative_phase:
        #     initial = {}
        #     for pulse in sweeper.pulses:
        #         initial[pulse.id] = pulse.relative_phase

        # elif sweeper.parameter is Parameter.frequency:
        #     initial = {}
        #     for pulse in sweeper.pulses:
        #         initial[pulse.id] = pulse.frequency

        if sweeper.parameter in for_loop_sweepers:
            # perform sweep recursively
            for value in sweeper.values:
                if sweeper.parameter is Parameter.attenuation:
                    initial = {}
                    for qubit in sweeper.qubits:
                        initial[qubit.name] = qubits[qubit.name].readout.attenuation
                        if sweeper.type == SweeperType.ABSOLUTE:
                            qubit.readout.attenuation = value
                        elif sweeper.type == SweeperType.OFFSET:
                            qubit.readout.attenuation = initial[qubit.name] + value
                        elif sweeper.type == SweeperType.FACTOR:
                            qubit.readout.attenuation = initial[qubit.name] * value

                elif sweeper.parameter is Parameter.lo_frequency:
                    initial = {}
                    for pulse in sweeper.pulses:
                        if pulse.type == PulseType.READOUT:
                            initial[pulse.id] = qubits[pulse.qubit].readout.lo_frequency
                            if sweeper.type == SweeperType.ABSOLUTE:
                                qubits[pulse.qubit].readout.lo_frequency = value
                            elif sweeper.type == SweeperType.OFFSET:
                                qubits[pulse.qubit].readout.lo_frequency = (
                                    initial[pulse.id] + value
                                )
                            elif sweeper.type == SweeperType.FACTOR:
                                qubits[pulse.qubit].readout.lo_frequency = (
                                    initial[pulse.id] * value
                                )

                        elif pulse.type == PulseType.DRIVE:
                            initial[pulse.id] = qubits[pulse.qubit].drive.lo_frequency
                            if sweeper.type == SweeperType.ABSOLUTE:
                                qubits[pulse.qubit].drive.lo_frequency = value
                            elif sweeper.type == SweeperType.OFFSET:
                                qubits[pulse.qubit].drive.lo_frequency = (
                                    initial[pulse.id] + value
                                )
                            elif sweeper.type == SweeperType.FACTOR:
                                qubits[pulse.qubit].drive.lo_frequency = (
                                    initial[pulse.id] * value
                                )

                if len(sweepers) > 1:
                    self._sweep_recursion(
                        qubits,
                        sequence,
                        options,
                        *sweepers[1:],
                        results=results,
                    )
                else:
                    result = self._execute_pulse_sequence(
                        qubits=qubits, sequence=sequence, options=options
                    )
                    for pulse in sequence.ro_pulses:
                        if results[pulse.id]:
                            results[pulse.id] += result[pulse.serial]
                        else:
                            results[pulse.id] = result[pulse.serial]
                        results[pulse.qubit] = results[pulse.id]
        else:
            # rt sweeps
            # relative phase sweeps that cross 0 need to be split in two separate sweeps
            split_relative_phase = False
            rt_sweepers = [
                Parameter.frequency,
                Parameter.gain,
                Parameter.bias,
                Parameter.amplitude,
                Parameter.start,
                Parameter.duration,
                Parameter.relative_phase,
            ]

            if sweeper.parameter == Parameter.relative_phase:
                if sweeper.type != SweeperType.ABSOLUTE:
                    raise_error(
                        ValueError,
                        "relative_phase sweeps other than ABSOLUTE are not supported by qblox yet",
                    )
                from qibolab.instruments.qblox.q1asm import convert_phase

                c_values = np.array([convert_phase(v) for v in sweeper.values])
                if any(np.diff(c_values) < 0):
                    split_relative_phase = True
                    _from = 0
                    for idx in np.append(
                        np.where(np.diff(c_values) < 0), len(c_values) - 1
                    ):
                        _to = idx + 1
                        _values = sweeper.values[_from:_to]
                        split_sweeper = Sweeper(
                            parameter=sweeper.parameter,
                            values=_values,
                            pulses=sweeper.pulses,
                            qubits=sweeper.qubits,
                        )
                        self._sweep_recursion(
                            qubits,
                            sequence,
                            options,
                            *((split_sweeper,) + sweepers[1:]),
                            results=results,
                        )
                        _from = _to

            if not split_relative_phase:
                if any(s.parameter not in rt_sweepers for s in sweepers):
                    # TODO: reorder the sequence of the sweepers and the results
                    raise Exception(
                        "cannot execute a for-loop sweeper nested inside of a rt sweeper"
                    )
                nshots = (
                    options.nshots
                    if options.averaging_mode == AveragingMode.SINGLESHOT
                    else 1
                )
                navgs = (
                    options.nshots
                    if options.averaging_mode != AveragingMode.SINGLESHOT
                    else 1
                )
                num_bins = nshots
                for sweeper in sweepers:
                    num_bins *= len(sweeper.values)

                    # split the sweep if the number of bins is larget than the memory of the sequencer (2**17)
                if num_bins <= SEQUENCER_MEMORY:
                    # for sweeper in sweepers:
                    #     if sweeper.parameter is Parameter.amplitude:
                    #         # qblox cannot sweep amplitude in real time, but sweeping gain is quivalent
                    #         for pulse in sweeper.pulses:
                    #             pulse.amplitude = 1

                    #     elif sweeper.parameter is Parameter.gain:
                    #         for pulse in sweeper.pulses:
                    #             # qblox has an external and an internal gains
                    #             # when sweeping the internal, set the external to 1
                    #             # TODO check if it needs to be restored after execution
                    #             if pulse.type == PulseType.READOUT:
                    #                 qubits[pulse.qubit].readout.gain = 1
                    #             elif pulse.type == PulseType.DRIVE:
                    #                 qubits[pulse.qubit].drive.gain = 1

                    result = self._execute_pulse_sequence(
                        qubits, sequence, options, sweepers
                    )
                    self._add_to_results(sequence, results, result)
                else:
                    log.info(
                        f"The number of bins {num_bins} exceeds the sequencer memory {SEQUENCER_MEMORY}. Splitting in batches."
                    )
                    sweepers_repetitions = 1
                    for sweeper in sweepers:
                        sweepers_repetitions *= len(sweeper.values)
<<<<<<< HEAD
                    if sweepers_repetitions < SEQUENCER_MEMORY:
                        # split nshots
                        max_rt_nshots = (SEQUENCER_MEMORY) // sweepers_repetitions
                        num_full_sft_iterations = nshots // max_rt_nshots
                        num_bins = max_rt_nshots * sweepers_repetitions

                        for sft_iteration in range(num_full_sft_iterations + 1):
                            log.info(
                                f"Executing batch {sft_iteration + 1} out of {num_full_sft_iterations + 1}."
                            )
                            _nshots = min(
                                max_rt_nshots, nshots - sft_iteration * max_rt_nshots
                            )
                            # the below solution is not ideal, if ExecutionParameters changes in the future,
                            # this will need to be changed. A better alternative would be to implement a copy() method
                            # in ExecutionParameters, and to not make the class frozen
                            _options = ExecutionParameters(
                                nshots=_nshots,
                                relaxation_time=options.relaxation_time,
                                fast_reset=options.fast_reset,
                                acquisition_type=options.acquisition_type,
                                averaging_mode=options.averaging_mode,
                            )
                            self._sweep_recursion(
                                qubits,
                                sequence,
                                _options,
                                *sweepers,
                                results=results,
                            )
                    else:
                        for _ in range(nshots):
                            num_bins = 1
                            for sweeper in sweepers[1:]:
                                num_bins *= len(sweeper.values)
                            sweeper = sweepers[0]
                            max_rt_iterations = (SEQUENCER_MEMORY) // num_bins
                            num_full_sft_iterations = (
                                len(sweeper.values) // max_rt_iterations
                            )
                            num_bins = nshots * max_rt_iterations
                            for sft_iteration in range(num_full_sft_iterations + 1):
                                _from = sft_iteration * max_rt_iterations
                                _to = min(
                                    (sft_iteration + 1) * max_rt_iterations,
                                    len(sweeper.values),
                                )
                                _values = sweeper.values[_from:_to]
                                split_sweeper = Sweeper(
                                    parameter=sweeper.parameter,
                                    values=_values,
                                    pulses=sweeper.pulses,
                                    qubits=sweeper.qubits,
                                )
=======
                    if sweepers_repetitions > SEQUENCER_MEMORY:
                        raise ValueError(
                            f"Requested sweep has {sweepers_repetitions} total number of sweep points. "
                            f"Maximum supported is {SEQUENCER_MEMORY}"
                        )
>>>>>>> 0bd68b0d

                    max_rt_nshots = SEQUENCER_MEMORY // sweepers_repetitions
                    num_full_sft_iterations = nshots // max_rt_nshots
                    result_chunks = []
                    for sft_iteration in range(num_full_sft_iterations + 1):
                        _nshots = min(
                            max_rt_nshots, nshots - sft_iteration * max_rt_nshots
                        )

                        res = self._execute_pulse_sequence(
                            qubits,
                            sequence,
                            replace(options, nshots=_nshots),
                            sweepers,
                        )
                        result_chunks.append(res)
                    result = self._combine_result_chunks(result_chunks)
                    self._add_to_results(sequence, results, result)

    @staticmethod
    def _combine_result_chunks(chunks):
        some_chunk = next(iter(chunks))
        some_result = next(iter(some_chunk.values()))
        attribute = "samples" if isinstance(some_result, SampleResults) else "voltage"
        return {
            key: some_result.__class__(
                np.concatenate(
                    [getattr(chunk[key], attribute) for chunk in chunks], axis=0
                )
            )
            for key in some_chunk.keys()
        }

    @staticmethod
    def _add_to_results(sequence, results, results_to_add):
        for pulse in sequence.ro_pulses:
            if results[pulse.id]:
                results[pulse.id] += results_to_add[pulse.serial]
            else:
                results[pulse.id] = results_to_add[pulse.serial]
            results[pulse.qubit] = results[pulse.id]<|MERGE_RESOLUTION|>--- conflicted
+++ resolved
@@ -23,14 +23,7 @@
 MAX_INSTRUCTIONS = int(1e6)
 """Maximum instructions size [Not estimated]."""
 
-<<<<<<< HEAD
-MAX_BATCH_SIZE = 30
-"""Maximum number of sequences that can be unrolled in a single one
-(independent of measurements)."""
-SEQUENCER_MEMORY = 98000  # 2**17
-=======
 SEQUENCER_MEMORY = 2**17
->>>>>>> 0bd68b0d
 
 
 class QbloxController(Controller):
@@ -503,68 +496,11 @@
                     sweepers_repetitions = 1
                     for sweeper in sweepers:
                         sweepers_repetitions *= len(sweeper.values)
-<<<<<<< HEAD
-                    if sweepers_repetitions < SEQUENCER_MEMORY:
-                        # split nshots
-                        max_rt_nshots = (SEQUENCER_MEMORY) // sweepers_repetitions
-                        num_full_sft_iterations = nshots // max_rt_nshots
-                        num_bins = max_rt_nshots * sweepers_repetitions
-
-                        for sft_iteration in range(num_full_sft_iterations + 1):
-                            log.info(
-                                f"Executing batch {sft_iteration + 1} out of {num_full_sft_iterations + 1}."
-                            )
-                            _nshots = min(
-                                max_rt_nshots, nshots - sft_iteration * max_rt_nshots
-                            )
-                            # the below solution is not ideal, if ExecutionParameters changes in the future,
-                            # this will need to be changed. A better alternative would be to implement a copy() method
-                            # in ExecutionParameters, and to not make the class frozen
-                            _options = ExecutionParameters(
-                                nshots=_nshots,
-                                relaxation_time=options.relaxation_time,
-                                fast_reset=options.fast_reset,
-                                acquisition_type=options.acquisition_type,
-                                averaging_mode=options.averaging_mode,
-                            )
-                            self._sweep_recursion(
-                                qubits,
-                                sequence,
-                                _options,
-                                *sweepers,
-                                results=results,
-                            )
-                    else:
-                        for _ in range(nshots):
-                            num_bins = 1
-                            for sweeper in sweepers[1:]:
-                                num_bins *= len(sweeper.values)
-                            sweeper = sweepers[0]
-                            max_rt_iterations = (SEQUENCER_MEMORY) // num_bins
-                            num_full_sft_iterations = (
-                                len(sweeper.values) // max_rt_iterations
-                            )
-                            num_bins = nshots * max_rt_iterations
-                            for sft_iteration in range(num_full_sft_iterations + 1):
-                                _from = sft_iteration * max_rt_iterations
-                                _to = min(
-                                    (sft_iteration + 1) * max_rt_iterations,
-                                    len(sweeper.values),
-                                )
-                                _values = sweeper.values[_from:_to]
-                                split_sweeper = Sweeper(
-                                    parameter=sweeper.parameter,
-                                    values=_values,
-                                    pulses=sweeper.pulses,
-                                    qubits=sweeper.qubits,
-                                )
-=======
                     if sweepers_repetitions > SEQUENCER_MEMORY:
                         raise ValueError(
                             f"Requested sweep has {sweepers_repetitions} total number of sweep points. "
                             f"Maximum supported is {SEQUENCER_MEMORY}"
                         )
->>>>>>> 0bd68b0d
 
                     max_rt_nshots = SEQUENCER_MEMORY // sweepers_repetitions
                     num_full_sft_iterations = nshots // max_rt_nshots
