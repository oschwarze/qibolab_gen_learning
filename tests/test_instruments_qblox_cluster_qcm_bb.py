import math

import numpy as np
import pytest

from qibolab.instruments.abstract import Instrument
from qibolab.instruments.qblox.cluster_qcm_bb import ClusterQCM_BB
from qibolab.instruments.qblox.port import QbloxOutputPort
from qibolab.pulses import FluxPulse, PulseSequence
from qibolab.sweeper import Parameter, Sweeper, SweeperType

from .qblox_fixtures import connected_controller, controller

O1_OUTPUT_CHANNEL = "L4-5"
O1_OFFSET = 0.2227
O2_OUTPUT_CHANNEL = "L4-1"
O2_OFFSET = 0.3780
O3_OUTPUT_CHANNEL = "L4-2"
O3_OFFSET = -0.8899
O4_OUTPUT_CHANNEL = "L4-3"
O4_OFFSET = 0.5890

SETTINGS = {
    "o1": {
        "offset": O1_OFFSET,
    },
    "o2": {
        "offset": O2_OFFSET,
    },
    "o3": {
        "offset": O3_OFFSET,
    },
    "o4": {
        "offset": O4_OFFSET,
    },
}


def get_qcm_bb(controller):
    for module in controller.modules.values():
        if isinstance(module, ClusterQCM_BB):
            return ClusterQCM_BB(module.name, module.address)


@pytest.fixture(scope="module")
def qcm_bb(controller):
    return get_qcm_bb(controller)


@pytest.fixture(scope="module")
<<<<<<< HEAD
def connected_qcm_bb(connected_controller, connected_cluster):
    qcm_bb = get_qcm_bb(connected_controller, connected_cluster)
    for port in ["o1", "o2", "o3", "o4"]:
        qcm_bb.port(port)
    qcm_bb.connect()
=======
def connected_qcm_bb(connected_controller):
    qcm_bb = get_qcm_bb(connected_controller)
    qcm_bb.setup(**SETTINGS)
    connected_controller.connect()
    qcm_bb.connect(connected_controller.cluster)

>>>>>>> daac4998
    yield qcm_bb
    qcm_bb.disconnect()
    connected_controller.disconnect()


def test_instrument_interface(qcm_bb: ClusterQCM_BB):
    # Test compliance with :class:`qibolab.instruments.abstract.Instrument` interface
    for abstract_method in Instrument.__abstractmethods__:
        assert hasattr(qcm_bb, abstract_method)

    for attribute in [
        "name",
        "address",
        "is_connected",
        "signature",
        "tmp_folder",
        "data_folder",
    ]:
        assert hasattr(qcm_bb, attribute)


def test_init(qcm_bb: ClusterQCM_BB):
    assert qcm_bb.device == None


def test_setup(qcm_bb: ClusterQCM_BB):
<<<<<<< HEAD
    qcm_bb.setup()
=======
    qcm_bb.setup(**SETTINGS)
    for idx, port in enumerate(SETTINGS):
        assert type(qcm_bb.ports[port]) == QbloxOutputPort
        assert qcm_bb.ports[port].sequencer_number == idx
>>>>>>> daac4998


@pytest.mark.qpu
def test_connect(connected_qcm_bb: ClusterQCM_BB):
    qcm_bb = connected_qcm_bb

    assert qcm_bb.is_connected
    assert not qcm_bb is None
    for idx, port in enumerate(qcm_bb.ports):
        assert type(qcm_bb.ports[port]) == QbloxOutputPort
        assert qcm_bb.ports[port].sequencer_number == idx

    o1_default_sequencer = qcm_bb.device.sequencers[qcm_bb.DEFAULT_SEQUENCERS["o1"]]
    o2_default_sequencer = qcm_bb.device.sequencers[qcm_bb.DEFAULT_SEQUENCERS["o2"]]
    o3_default_sequencer = qcm_bb.device.sequencers[qcm_bb.DEFAULT_SEQUENCERS["o3"]]
    o4_default_sequencer = qcm_bb.device.sequencers[qcm_bb.DEFAULT_SEQUENCERS["o4"]]
    for default_sequencer in [
        o1_default_sequencer,
        o2_default_sequencer,
        o3_default_sequencer,
        o4_default_sequencer,
    ]:
        assert default_sequencer.get("cont_mode_en_awg_path0") == False
        assert default_sequencer.get("cont_mode_en_awg_path1") == False
        assert default_sequencer.get("cont_mode_waveform_idx_awg_path0") == 0
        assert default_sequencer.get("cont_mode_waveform_idx_awg_path1") == 0
        assert default_sequencer.get("marker_ovr_en") == True
        assert default_sequencer.get("marker_ovr_value") == 15
        assert default_sequencer.get("mixer_corr_gain_ratio") == 1
        assert default_sequencer.get("mixer_corr_phase_offset_degree") == 0
        assert default_sequencer.get("offset_awg_path0") == 0
        assert default_sequencer.get("offset_awg_path1") == 0
        assert default_sequencer.get("sync_en") == False
        assert default_sequencer.get("upsample_rate_awg_path0") == 0
        assert default_sequencer.get("upsample_rate_awg_path1") == 0

    assert o1_default_sequencer.get("connect_out0") == "I"
    assert o2_default_sequencer.get("connect_out1") == "Q"
    assert o3_default_sequencer.get("connect_out2") == "I"
    assert o4_default_sequencer.get("connect_out3") == "Q"

    _device_num_sequencers = len(qcm_bb.device.sequencers)
    for s in range(4, _device_num_sequencers):
        assert qcm_bb.device.sequencers[s].get("connect_out0") == "off"
        assert qcm_bb.device.sequencers[s].get("connect_out1") == "off"
        assert qcm_bb.device.sequencers[s].get("connect_out2") == "off"
        assert qcm_bb.device.sequencers[s].get("connect_out3") == "off"

    o1_default_sequencer = qcm_bb.device.sequencers[qcm_bb.DEFAULT_SEQUENCERS["o1"]]
    assert math.isclose(o1_default_sequencer.get("gain_awg_path1"), 1, rel_tol=1e-4)
    assert o1_default_sequencer.get("mod_en_awg") == True
    assert qcm_bb.ports["o1"].nco_freq == 0
    assert qcm_bb.ports["o1"].nco_phase_offs == 0

    o2_default_sequencer = qcm_bb.device.sequencers[qcm_bb.DEFAULT_SEQUENCERS["o2"]]
    assert math.isclose(o2_default_sequencer.get("gain_awg_path1"), 1, rel_tol=1e-4)
    assert o2_default_sequencer.get("mod_en_awg") == True
    assert qcm_bb.ports["o2"].nco_freq == 0
    assert qcm_bb.ports["o2"].nco_phase_offs == 0

    o3_default_sequencer = qcm_bb.device.sequencers[qcm_bb.DEFAULT_SEQUENCERS["o3"]]
    assert math.isclose(o3_default_sequencer.get("gain_awg_path1"), 1, rel_tol=1e-4)
    assert o3_default_sequencer.get("mod_en_awg") == True
    assert qcm_bb.ports["o3"].nco_freq == 0
    assert qcm_bb.ports["o3"].nco_phase_offs == 0

    o4_default_sequencer = qcm_bb.device.sequencers[qcm_bb.DEFAULT_SEQUENCERS["o4"]]
    assert math.isclose(o4_default_sequencer.get("gain_awg_path1"), 1, rel_tol=1e-4)
    assert o1_default_sequencer.get("mod_en_awg") == True
    assert qcm_bb.ports["o4"].nco_freq == 0
    assert qcm_bb.ports["o4"].nco_phase_offs == 0


@pytest.mark.qpu
def test_pulse_sequence(connected_platform, connected_qcm_bb: ClusterQCM_BB):
    ps = PulseSequence()
    ps.add(FluxPulse(40, 70, 0.5, "Rectangular", O1_OUTPUT_CHANNEL))
    ps.add(FluxPulse(0, 50, 0.3, "Rectangular", O2_OUTPUT_CHANNEL))
    ps.add(FluxPulse(20, 100, 0.02, "Rectangular", O3_OUTPUT_CHANNEL))
    ps.add(FluxPulse(32, 48, 0.4, "Rectangular", O4_OUTPUT_CHANNEL))
    qubits = connected_platform.qubits
    connected_qcm_bb.ports["o2"].hardware_mod_en = True
    connected_qcm_bb.process_pulse_sequence(qubits, ps, 1000, 1, 10000)
    connected_qcm_bb.upload()
    connected_qcm_bb.play_sequence()

    connected_qcm_bb.ports["o2"].hardware_mod_en = False
    connected_qcm_bb.process_pulse_sequence(qubits, ps, 1000, 1, 10000)
    connected_qcm_bb.upload()
    connected_qcm_bb.play_sequence()


@pytest.mark.qpu
def test_sweepers(connected_platform, connected_qcm_bb: ClusterQCM_BB):
    ps = PulseSequence()
    ps.add(FluxPulse(40, 70, 0.5, "Rectangular", O1_OUTPUT_CHANNEL))
    ps.add(FluxPulse(0, 50, 0.3, "Rectangular", O2_OUTPUT_CHANNEL))
    ps.add(FluxPulse(20, 100, 0.02, "Rectangular", O3_OUTPUT_CHANNEL))
    ps.add(FluxPulse(32, 48, 0.4, "Rectangular", O4_OUTPUT_CHANNEL))
    qubits = connected_platform.qubits

    amplitude_range = np.linspace(0, 0.25, 50)
    sweeper = Sweeper(
        Parameter.amplitude,
        amplitude_range,
        pulses=ps.pulses,
        type=SweeperType.OFFSET,
    )

    connected_qcm_bb.process_pulse_sequence(
        qubits, ps, 1000, 1, 10000, sweepers=[sweeper]
    )
    connected_qcm_bb.upload()
    connected_qcm_bb.play_sequence()


@pytest.mark.qpu
def test_start_stop(connected_qcm_bb: ClusterQCM_BB):
    connected_qcm_bb.start()
    connected_qcm_bb.stop()
    # check all sequencers are stopped and all offsets = 0<|MERGE_RESOLUTION|>--- conflicted
+++ resolved
@@ -48,20 +48,11 @@
 
 
 @pytest.fixture(scope="module")
-<<<<<<< HEAD
 def connected_qcm_bb(connected_controller, connected_cluster):
     qcm_bb = get_qcm_bb(connected_controller, connected_cluster)
     for port in ["o1", "o2", "o3", "o4"]:
         qcm_bb.port(port)
     qcm_bb.connect()
-=======
-def connected_qcm_bb(connected_controller):
-    qcm_bb = get_qcm_bb(connected_controller)
-    qcm_bb.setup(**SETTINGS)
-    connected_controller.connect()
-    qcm_bb.connect(connected_controller.cluster)
-
->>>>>>> daac4998
     yield qcm_bb
     qcm_bb.disconnect()
     connected_controller.disconnect()
@@ -88,14 +79,7 @@
 
 
 def test_setup(qcm_bb: ClusterQCM_BB):
-<<<<<<< HEAD
     qcm_bb.setup()
-=======
-    qcm_bb.setup(**SETTINGS)
-    for idx, port in enumerate(SETTINGS):
-        assert type(qcm_bb.ports[port]) == QbloxOutputPort
-        assert qcm_bb.ports[port].sequencer_number == idx
->>>>>>> daac4998
 
 
 @pytest.mark.qpu
