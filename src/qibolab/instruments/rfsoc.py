--- conflicted
+++ resolved
@@ -178,11 +178,7 @@
         self,
         relaxation_time: int = None,
         adc_trig_offset: int = None,
-<<<<<<< HEAD
-    ):  # TODO rethink arguments
-=======
     ):
->>>>>>> 99af5383
         """Changes the configuration of the instrument.
 
         Args:
@@ -628,28 +624,4 @@
                 if qubits[idx].flux is not None:
                     qubits[idx].flux.bias = initial_biases[idx]
 
-<<<<<<< HEAD
-        return results
-
-
-class TII_RFSOC4x2(RFSoC):
-    """RFSoC object for Xilinx RFSoC4x2"""
-
-    def __init__(self, name: str, address: str):
-        """Define IP, port and rfsoc.Config"""
-        super().__init__(name, address=address)
-        self.host, self.port = address.split(":")
-        self.port = int(self.port)
-
-
-class TII_ZCU111(RFSoC):
-    """RFSoC object for Xilinx ZCU111"""
-
-    def __init__(self, name: str, address: str):
-        """Define IP, port and rfsoc.Config"""
-        super().__init__(name, address=address)
-        self.host, self.port = address.split(":")
-        self.port = int(self.port)
-=======
-        return results
->>>>>>> 99af5383
+        return results