--- conflicted
+++ resolved
@@ -37,6 +37,515 @@
         self.qcm.play_sequence()
         acquisition_results = self.qrm.play_sequence_and_acquire(self.qrm_sequence.readout_pulse)
         return acquisition_results
+
+
+def variable_resolution_scanrange(lowres_width, lowres_step, highres_width, highres_step):
+    #[.     .     .     .     .     .][...................]0[...................][.     .     .     .     .     .]
+    #[-------- lowres_width ---------][-- highres_width --] [-- highres_width --][-------- lowres_width ---------]
+    #>.     .< lowres_step
+    #                                 >..< highres_step
+    #                                                      ^ centre value = 0
+    scanrange = np.concatenate(
+        (   np.arange(-lowres_width,-highres_width,lowres_step),
+            np.arange(-highres_width,highres_width,highres_step),
+            np.arange(highres_width,lowres_width,lowres_step)
+        )
+    )
+    return scanrange
+
+
+def run_resonator_spectroscopy(lowres_width, lowres_step,
+                               highres_width, highres_step,
+                               precision_width, precision_step):
+    with open("tii_single_qubit_settings.json", "r") as file:
+        settings = json.load(file)
+
+    tiiq = TIIq()
+    tiiq.setup(settings)
+
+    ro_pulse = pulses.TIIReadoutPulse(name="ro_pulse",
+                                      start=70,
+                                      frequency=20000000.0,
+                                      amplitude=0.5,
+                                      length=3000,
+                                      shape="Block",
+                                      delay_before_readout=4)
+    qc_pulse = pulses.TIIPulse(name="qc_pulse",
+                               start=0,
+                               frequency=200000000.0,
+                               amplitude=0.3,
+                               length=60,
+                               shape="Gaussian")
+    qrm_sequence = pulses.PulseSequence()
+    qrm_sequence.add(ro_pulse)
+    qcm_sequence = pulses.PulseSequence()
+    qcm_sequence.add(qc_pulse)
+
+    mc = MeasurementControl('MC_resonator_spectroscopy')
+    # Fast Sweep
+    tiiq.software_averages = 1
+    scanrange = variable_resolution_scanrange(lowres_width, lowres_step, highres_width, highres_step)
+    mc.settables(tiiq.LO_qrm.device.frequency)
+    mc.setpoints(scanrange + tiiq.LO_qrm.get_frequency())
+    mc.gettables(Gettable(ROController(tiiq.qrm, tiiq.qcm, qrm_sequence, qcm_sequence)))
+    tiiq.LO_qrm.on()
+    tiiq.LO_qcm.off()
+    dataset = mc.run("Resonator Spectroscopy Fast", soft_avg=tiiq.software_averages)
+    # http://xarray.pydata.org/en/stable/getting-started-guide/quick-overview.html
+    tiiq.stop()
+    tiiq.LO_qrm.set_frequency(dataset['x0'].values[dataset['y0'].argmax().values])
+
+    # Precision Sweep
+    tiiq.software_averages = 1 # 3
+    scanrange = np.arange(-precision_width, precision_width, precision_step)
+    mc.settables(tiiq.LO_qrm.device.frequency)
+    mc.setpoints(scanrange + tiiq.LO_qrm.get_frequency())
+    mc.gettables(Gettable(ROController(tiiq.qrm, tiiq.qcm, qrm_sequence, qcm_sequence)))
+    tiiq.LO_qrm.on()
+    tiiq.LO_qcm.off()
+    dataset = mc.run("Resonator Spectroscopy Precision", soft_avg=tiiq.software_averages)
+    tiiq.stop()
+
+    from scipy.signal import savgol_filter
+    smooth_dataset = savgol_filter(dataset['y0'].values, 25, 2)
+    resonator_freq = dataset['x0'].values[smooth_dataset.argmax()] + ro_pulse.frequency
+    print(f"\nResonator Frequency = {resonator_freq}")
+    print(len(dataset['y0'].values))
+    print(len(smooth_dataset))
+
+    fig, ax = plt.subplots(1, 1, figsize=(15, 15/2/1.61))
+    ax.plot(dataset['x0'].values, dataset['y0'].values,'-',color='C0')
+    ax.plot(dataset['x0'].values, smooth_dataset,'-',color='C1')
+    ax.title.set_text('Original')
+    #ax.xlabel("Frequency")
+    #ax.ylabel("Amplitude")
+    ax.plot(dataset['x0'].values[smooth_dataset.argmax()], smooth_dataset[smooth_dataset.argmax()], 'o', color='C2')
+    # determine off-resonance amplitude and typical noise
+    plt.savefig("run_resonator_spectroscopy.pdf")
+
+    return resonator_freq, dataset
+
+
+def run_qubit_spectroscopy(fast_start, fast_end, fast_step,
+                           precision_start, precision_end, precision_step):
+    with open("tii_single_qubit_settings.json", "r") as file:
+        settings = json.load(file)
+
+    tiiq = TIIq()
+    tiiq.setup(settings)
+
+    ro_pulse = pulses.TIIReadoutPulse(name="ro_pulse",
+                                      start=70,
+                                      frequency=20000000.0,
+                                      amplitude=0.5,
+                                      length=4040,
+                                      shape="Block",
+                                      delay_before_readout=4)
+    qc_pulse = pulses.TIIPulse(name="qc_pulse",
+                               start=0,
+                               frequency=200000000.0,
+                               amplitude=0.3,
+                               length=4000,
+                               shape="Gaussian")
+    qrm_sequence = pulses.PulseSequence()
+    qrm_sequence.add(ro_pulse)
+    qcm_sequence = pulses.PulseSequence()
+    qcm_sequence.add(qc_pulse)
+
+    mc = MeasurementControl('MC_qubit_spectroscopy')
+    # Fast Sweep
+    tiiq.software_averages = 1
+    scanrange = np.arange(fast_start, fast_end, fast_step)
+    mc.settables(tiiq.LO_qcm.device.frequency)
+    mc.setpoints(scanrange + tiiq.LO_qcm.get_frequency())
+    mc.gettables(Gettable(ROController(tiiq.qrm, tiiq.qcm, qrm_sequence, qcm_sequence)))
+    tiiq.LO_qrm.on()
+    tiiq.LO_qcm.off()
+    dataset = mc.run("Qubit Spectroscopy Fast", soft_avg=tiiq.software_averages)
+    # http://xarray.pydata.org/en/stable/getting-started-guide/quick-overview.html
+    tiiq.stop()
+    tiiq.LO_qcm.set_frequency(dataset['x0'].values[dataset['y0'].argmin().values])
+
+    # Precision Sweep
+    tiiq.software_averages = 3
+    scanrange = np.arange(precision_start, precision_end, precision_step)
+    mc.settables(tiiq.LO_qcm.device.frequency)
+    mc.setpoints(scanrange + tiiq.LO_qcm.get_frequency())
+    mc.gettables(Gettable(ROController(tiiq.qrm, tiiq.qcm, qrm_sequence, qcm_sequence)))
+    tiiq.LO_qrm.on()
+    tiiq.LO_qcm.off()
+    dataset = mc.run("Qubit Spectroscopy Precision", soft_avg=tiiq.software_averages)
+    tiiq.stop()
+
+    from scipy.signal import savgol_filter
+    smooth_dataset = savgol_filter(dataset['y0'].values, 11, 2)
+    qubit_freq = dataset['x0'].values[smooth_dataset.argmin()] - qc_pulse.frequency
+    print(dataset['x0'].values[smooth_dataset.argmin()])
+    print(f"Qubit Frequency = {qubit_freq}")
+    print(len(dataset['y0'].values))
+    print(len(smooth_dataset))
+
+    fig, ax = plt.subplots(1, 1, figsize=(15, 15/2/1.61))
+    ax.plot(dataset['x0'].values, dataset['y0'].values,'-',color='C0')
+    ax.plot(dataset['x0'].values, smooth_dataset,'-',color='C1')
+    ax.title.set_text('Original')
+    #ax.xlabel("Frequency")
+    #ax.ylabel("Amplitude")
+    ax.plot(dataset['x0'].values[smooth_dataset.argmin()], smooth_dataset[smooth_dataset.argmin()], 'o', color='C2')
+    plt.savefig("run_qubit_spectroscopy.pdf")
+
+    return qubit_freq, dataset
+
+def run_rabi_pulse_length(resonator_freq, qubit_freq):
+    with open("tii_single_qubit_settings.json", "r") as file:
+        settings = json.load(file)
+    tiiq = TIIq()
+    tiiq.setup(settings)
+    ro_pulse = pulses.TIIReadoutPulse(name="ro_pulse",
+                                      start=70,
+                                      frequency=20000000.0,
+                                      amplitude=0.5,
+                                      length=3000,
+                                      shape="Block",
+                                      delay_before_readout=4)
+    qc_pulse = pulses.TIIPulse(name="qc_pulse",
+                               start=0,
+                               frequency=200000000.0,
+                               amplitude=0.3,
+                               length=60,
+                               shape="Gaussian")
+    qrm_sequence = pulses.PulseSequence()
+    qrm_sequence.add(ro_pulse)
+    qcm_sequence = pulses.PulseSequence()
+    qcm_sequence.add(qc_pulse)
+    tiiq.LO_qrm.set_frequency(resonator_freq - ro_pulse.frequency)
+    tiiq.LO_qcm.set_frequency(qubit_freq + qc_pulse.frequency)
+    mc = MeasurementControl('MC_Rabi_pulse_length')
+    tiiq.software_averages = 1
+    mc.settables(QCPulseLengthParameter(ro_pulse, qc_pulse))
+    mc.setpoints(np.arange(1, 2000, 5))
+    mc.gettables(Gettable(ROController(tiiq.qrm, tiiq.qcm, qrm_sequence, qcm_sequence)))
+    tiiq.LO_qrm.on()
+    tiiq.LO_qcm.on()
+    dataset = mc.run('Rabi Pulse Length', soft_avg = tiiq.software_averages)
+    tiiq.stop()
+
+
+def run_rabi_pulse_gain(resonator_freq, qubit_freq):
+    with open("tii_single_qubit_settings.json", "r") as file:
+        settings = json.load(file)
+    tiiq = TIIq()
+    tiiq.setup(settings)
+    ro_pulse = pulses.TIIReadoutPulse(name="ro_pulse",
+                                      start=70,
+                                      frequency=20000000.0,
+                                      amplitude=0.5,
+                                      length=3000,
+                                      shape="Block",
+                                      delay_before_readout=4)
+    qc_pulse = pulses.TIIPulse(name="qc_pulse",
+                               start=0,
+                               frequency=200000000.0,
+                               amplitude=0.3,
+                               length=60,
+                               shape="Gaussian")
+    qrm_sequence = pulses.PulseSequence()
+    qrm_sequence.add(ro_pulse)
+    qcm_sequence = pulses.PulseSequence()
+    qcm_sequence.add(qc_pulse)
+    tiiq.LO_qrm.set_frequency(resonator_freq - ro_pulse.frequency)
+    tiiq.LO_qcm.set_frequency(qubit_freq + qc_pulse.frequency)
+    mc = MeasurementControl('MC_Rabi_pulse_gain')
+    tiiq.software_averages = 1
+    mc.settables(QCPulseGainParameter(tiiq.qcm))
+    mc.setpoints(np.arange(0, 1, 0.02))
+    mc.gettables(Gettable(ROController(tiiq.qrm, tiiq.qcm, qrm_sequence, qcm_sequence)))
+    tiiq.LO_qrm.on()
+    tiiq.LO_qcm.on()
+    dataset = mc.run('Rabi Pulse Gain', soft_avg = tiiq.software_averages)
+    tiiq.stop()
+
+
+def run_rabi_pulse_length_and_gain(resonator_freq, qubit_freq):
+    with open("tii_single_qubit_settings.json", "r") as file:
+        settings = json.load(file)
+    tiiq = TIIq()
+    tiiq.setup(settings)
+    ro_pulse = pulses.TIIReadoutPulse(name="ro_pulse",
+                                      start=70,
+                                      frequency=20000000.0,
+                                      amplitude=0.5,
+                                      length=3000,
+                                      shape="Block",
+                                      delay_before_readout=4)
+    qc_pulse = pulses.TIIPulse(name="qc_pulse",
+                               start=0,
+                               frequency=200000000.0,
+                               amplitude=0.3,
+                               length=60,
+                               shape="Gaussian")
+    qrm_sequence = pulses.PulseSequence()
+    qrm_sequence.add(ro_pulse)
+    qcm_sequence = pulses.PulseSequence()
+    qcm_sequence.add(qc_pulse)
+    tiiq.LO_qrm.set_frequency(resonator_freq - ro_pulse.frequency)
+    tiiq.LO_qcm.set_frequency(qubit_freq + qc_pulse.frequency)
+    mc = MeasurementControl('MC_Rabi_pulse_length_and_gain')
+    tiiq.software_averages = 1
+    mc.settables([QCPulseLengthParameter(ro_pulse, qc_pulse), QCPulseGainParameter(tiiq.qcm)])
+    setpoints_length = np.arange(1, 200, 10)
+    setpoints_gain = np.arange(0, 100, 5)
+    mc.setpoints_grid([setpoints_length, setpoints_gain])
+    mc.gettables(Gettable(ROController(tiiq.qrm, tiiq.qcm, qrm_sequence, qcm_sequence)))
+    tiiq.LO_qrm.on()
+    tiiq.LO_qcm.on()
+    dataset = mc.run('Rabi Pulse Length and Gain', soft_avg = tiiq.software_averages)
+    # Analyse data to look for the smallest qc_pulse length that renders off-resonance amplitude, determine corresponding pi_pulse gain
+    # platform.pi_pulse_length =
+    # platform.pi_pulse_gain =
+    tiiq.stop()
+
+
+def run_rabi_pulse_length_and_amplitude(resonator_freq, qubit_freq):
+    with open("tii_single_qubit_settings.json", "r") as file:
+        settings = json.load(file)
+    tiiq = TIIq()
+    tiiq.setup(settings)
+    ro_pulse = pulses.TIIReadoutPulse(name="ro_pulse",
+                                      start=70,
+                                      frequency=20000000.0,
+                                      amplitude=0.5,
+                                      length=3000,
+                                      shape="Block",
+                                      delay_before_readout=4)
+    qc_pulse = pulses.TIIPulse(name="qc_pulse",
+                               start=0,
+                               frequency=200000000.0,
+                               amplitude=0.3,
+                               length=60,
+                               shape="Gaussian")
+    qrm_sequence = pulses.PulseSequence()
+    qrm_sequence.add(ro_pulse)
+    qcm_sequence = pulses.PulseSequence()
+    qcm_sequence.add(qc_pulse)
+    tiiq.LO_qrm.set_frequency(resonator_freq - ro_pulse.frequency)
+    tiiq.LO_qcm.set_frequency(qubit_freq + qc_pulse.frequency)
+    mc = MeasurementControl('MC_Rabi_pulse_length_and_amplitude')
+    tiiq.software_averages = 1
+    mc.settables([QCPulseLengthParameter(ro_pulse, qc_pulse), QCPulseAmplitudeParameter(qc_pulse)])
+    setpoints_length = np.arange(1, 200, 10)
+    setpoints_amplitude = np.arange(0, 100, 5)
+    mc.setpoints_grid([setpoints_length, setpoints_amplitude])
+    mc.gettables(Gettable(ROController(tiiq.qrm, tiiq.qcm, qrm_sequence, qcm_sequence)))
+    tiiq.LO_qrm.on()
+    tiiq.LO_qcm.on()
+    dataset = mc.run('Rabi Pulse Length and Gain', soft_avg = tiiq.software_averages)
+    # Analyse data to look for the smallest qc_pulse length that renders off-resonance amplitude, determine corresponding pi_pulse gain
+    # platform.pi_pulse_length =
+    # platform.pi_pulse_gain =
+    tiiq.stop()
+
+
+def run_t1(resonator_freq, qubit_freq, pi_pulse_gain, pi_pulse_length,
+            delay_before_readout_start, delay_before_readout_end,
+            delay_before_readout_step):
+    with open("tii_single_qubit_settings.json", "r") as file:
+        settings = json.load(file)
+
+    tiiq = TIIq()
+    settings['_QCM_settings']['gain'] = pi_pulse_gain
+    tiiq.setup(settings)
+
+    ro_pulse = pulses.TIIReadoutPulse(name="ro_pulse",
+                                      start=70,
+                                      frequency=20000000.0,
+                                      amplitude=0.5,
+                                      length=3000,
+                                      shape="Block",
+                                      delay_before_readout=4)
+    qc_pulse = pulses.TIIPulse(name="qc_pulse",
+                               start=0,
+                               frequency=200000000.0,
+                               amplitude=0.3,
+                               length=pi_pulse_length,
+                               shape="Gaussian")
+    qrm_sequence = pulses.PulseSequence()
+    qrm_sequence.add(ro_pulse)
+    qcm_sequence = pulses.PulseSequence()
+    qcm_sequence.add(qc_pulse)
+
+    tiiq.LO_qrm.set_frequency(resonator_freq - ro_pulse.frequency)
+    tiiq.LO_qcm.set_frequency(qubit_freq + qc_pulse.frequency)
+
+    mc = MeasurementControl('MC_T1')
+    mc.settables(T1WaitParameter(ro_pulse))
+    mc.setpoints(np.arange(delay_before_readout_start,
+                           delay_before_readout_end,
+                           delay_before_readout_step))
+    mc.gettables(Gettable(ROController(tiiq.qrm, tiiq.qcm, qrm_sequence, qcm_sequence)))
+    tiiq.LO_qrm.on()
+    tiiq.LO_qcm.on()
+    tiiq.software_averages = 1 # 3
+    dataset = mc.run('T1', soft_avg = tiiq.software_averages)
+    tiiq.stop()
+    # fit data and determine T1
+    # platform.t1 = 
+
+    return dataset
+
+
+def run_ramsey(resonator_freq, qubit_freq, pi_pulse_gain, pi_pulse_length,
+               start_start, start_end, start_step):
+
+    with open("tii_single_qubit_settings.json", "r") as file:
+        settings = json.load(file)
+
+    tiiq = TIIq()
+    settings['_QCM_settings']['gain'] = pi_pulse_gain
+    tiiq.setup(settings) # TODO: Give settings json directory here
+
+    ro_pulse = pulses.TIIReadoutPulse(name="ro_pulse",
+                                      start=70,
+                                      frequency=20000000.0,
+                                      amplitude=0.5,
+                                      length=3000,
+                                      shape="Block",
+                                      delay_before_readout=4)
+    qc_pulse = pulses.TIIPulse(name="qc_pulse",
+                               start=0,
+                               frequency=200000000.0,
+                               amplitude=0.3,
+                               length=pi_pulse_length//2,
+                               shape="Gaussian")
+    qc2_pulse = pulses.TIIPulse(name="qc2_pulse",
+                               start=pi_pulse_length//2 + 0, # TODO: +0?
+                               frequency=200000000.0,
+                               amplitude=0.3,
+                               length=pi_pulse_length//2,
+                               shape="Gaussian")
+    qrm_sequence = pulses.PulseSequence()
+    qrm_sequence.add(ro_pulse)
+    qcm_sequence = pulses.PulseSequence()
+    qcm_sequence.add(qc_pulse)
+    qcm_sequence.add(qc2_pulse)
+
+    tiiq.LO_qrm.set_frequency(resonator_freq - ro_pulse.frequency)
+    tiiq.LO_qcm.set_frequency(qubit_freq + qc_pulse.frequency)
+
+    mc = MeasurementControl('MC_Ramsey')
+    mc.settables(RamseyWaitParameter(ro_pulse, qc2_pulse, pi_pulse_length))
+    mc.setpoints(np.arange(start_start, start_end, start_step))
+    mc.gettables(Gettable(ROController(tiiq.qrm, tiiq.qcm, qrm_sequence, qcm_sequence)))
+    tiiq.LO_qrm.on()
+    tiiq.LO_qcm.on()
+    tiiq.software_averages = 1 # 3
+    dataset = mc.run('Ramsey', soft_avg = tiiq.software_averages)
+    tiiq.stop()
+    # fit data and determine Ramsey Time and dephasing
+    # platform.ramsey = 
+    # platform.qubit_freq += dephasing
+    return dataset
+
+
+def run_spin_echo(resonator_freq, qubit_freq, pi_pulse_gain, pi_pulse_length,
+                  start_start, start_end, start_step):
+    with open("tii_single_qubit_settings.json", "r") as file:
+        settings = json.load(file)
+    tiiq = TIIq()
+    # TODO: add set_gain method?
+    settings['_QCM_settings']['gain'] = pi_pulse_gain
+    tiiq.setup(settings) # TODO: Give settings json directory here
+
+    ro_pulse = pulses.TIIReadoutPulse(name="ro_pulse",
+                                      start=70,
+                                      frequency=20000000.0,
+                                      amplitude=0.5,
+                                      length=3000,
+                                      shape="Block",
+                                      delay_before_readout=4)
+    qc_pulse = pulses.TIIPulse(name="qc_pulse",
+                               start=0,
+                               frequency=200000000.0,
+                               amplitude=0.3,
+                               length=pi_pulse_length//2,
+                               shape="Gaussian")
+    qc2_pulse = pulses.TIIPulse(name="qc2_pulse",
+                               start=pi_pulse_length//2 + 0, # TODO: +0?
+                               frequency=200000000.0,
+                               amplitude=0.3,
+                               length=pi_pulse_length//2,
+                               shape="Gaussian")
+
+    qrm_sequence = pulses.PulseSequence()
+    qrm_sequence.add(ro_pulse)
+    qcm_sequence = pulses.PulseSequence()
+    qcm_sequence.add(qc_pulse)
+    qcm_sequence.add(qc2_pulse)
+
+    tiiq.LO_qrm.set_frequency(resonator_freq - ro_pulse.frequency)
+    tiiq.LO_qcm.set_frequency(qubit_freq + qc_pulse.frequency)
+
+    mc = MeasurementControl('MC_Spin_Echo')
+    mc.settables(SpinEchoWaitParameter(ro_pulse, qc2_pulse, pi_pulse_length))
+    mc.setpoints(np.arange(start_start, start_end, start_step))
+    mc.gettables(Gettable(ROController(tiiq.qrm, tiiq.qcm, qrm_sequence, qcm_sequence)))
+    tiiq.LO_qrm.on()
+    tiiq.LO_qcm.on()
+    tiiq.software_averages = 1 # 3
+    dataset = mc.run('Spin Echo', soft_avg = tiiq.software_averages)
+    tiiq.stop()
+    
+    return dataset
+
+# help classes
+
+class QCPulseLengthParameter():
+
+    label = 'Qubit Control Pulse Length'
+    unit = 'ns'
+    name = 'qc_pulse_length'
+
+    def __init__(self, ro_pulse, qc_pulse):
+        self.ro_pulse = ro_pulse
+        self.qc_pulse = qc_pulse
+
+    def set(self, value):
+        self.qc_pulse.length = value
+        self.ro_pulse.start = value + 4
+
+
+class QCPulseGainParameter():
+
+    label = 'Qubit Control Gain'
+    unit = '%'
+    name = 'qc_pulse_gain'
+
+    def __init__(self, qcm):
+        self.qcm = qcm
+
+    def set(self,value):
+        # TODO: Replace with a ``set_gain`` method
+        gain = value / 100
+        if self.qcm.sequencer == 1:
+            self.qcm.device.sequencer1_gain_awg_path0(gain)
+            self.qcm.device.sequencer1_gain_awg_path1(gain)
+        else:
+            self.qcm.device.sequencer0_gain_awg_path0(gain)
+            self.qcm.device.sequencer0_gain_awg_path1(gain)
+
+
+class QCPulseAmplitudeParameter():
+
+    label = 'Qubit Control Pulse Amplitude'
+    unit = '%'
+    name = 'qc_pulse_amplitude'
+
+    def __init__(self, qc_pulse):
+        self.qc_pulse = qc_pulse
+
+    def set(self, value):
+        self.qc_pulse.amplitude = value / 100
+
 
 class T1WaitParameter():
     label = 'Time'
@@ -82,484 +591,4 @@
         
     def set(self, value):
         self.qc2_pulse.start = self.pi_pulse_length//2 + value
-        self.ro_pulse.start = 3 * self.pi_pulse_length//2 + 2 * value + 4
-
-
-def variable_resolution_scanrange(lowres_width, lowres_step, highres_width, highres_step):
-    #[.     .     .     .     .     .][...................]0[...................][.     .     .     .     .     .]
-    #[-------- lowres_width ---------][-- highres_width --] [-- highres_width --][-------- lowres_width ---------]
-    #>.     .< lowres_step
-    #                                 >..< highres_step
-    #                                                      ^ centre value = 0
-    scanrange = np.concatenate(
-        (   np.arange(-lowres_width,-highres_width,lowres_step),
-            np.arange(-highres_width,highres_width,highres_step),
-            np.arange(highres_width,lowres_width,lowres_step)
-        )
-    )
-    return scanrange
-
-
-def run_resonator_spectroscopy(lowres_width, lowres_step,
-                               highres_width, highres_step,
-                               precision_width, precision_step):
-    with open("tii_single_qubit_settings.json", "r") as file:
-        settings = json.load(file)
-
-    tiiq = TIIq()
-    tiiq.setup(settings)
-
-    ro_pulse = pulses.TIIReadoutPulse(name="ro_pulse",
-                                      start=70,
-                                      frequency=20000000.0,
-                                      amplitude=0.5,
-                                      length=3000,
-                                      shape="Block",
-                                      delay_before_readout=4)
-    qc_pulse = pulses.TIIPulse(name="qc_pulse",
-                               start=0,
-                               frequency=200000000.0,
-                               amplitude=0.3,
-                               length=60,
-                               shape="Gaussian")
-    qrm_sequence = pulses.PulseSequence()
-    qrm_sequence.add(ro_pulse)
-    qcm_sequence = pulses.PulseSequence()
-    qcm_sequence.add(qc_pulse)
-
-    mc = MeasurementControl('MC_resonator_spectroscopy')
-    # Fast Sweep
-    tiiq.software_averages = 1
-    scanrange = variable_resolution_scanrange(lowres_width, lowres_step, highres_width, highres_step)
-    mc.settables(tiiq.LO_qrm.device.frequency)
-    mc.setpoints(scanrange + tiiq.LO_qrm.get_frequency())
-    mc.gettables(Gettable(ROController(tiiq.qrm, tiiq.qcm, qrm_sequence, qcm_sequence)))
-    tiiq.LO_qrm.on()
-    tiiq.LO_qcm.off()
-    dataset = mc.run("Resonator Spectroscopy Fast", soft_avg=tiiq.software_averages)
-    # http://xarray.pydata.org/en/stable/getting-started-guide/quick-overview.html
-    tiiq.stop()
-    tiiq.LO_qrm.set_frequency(dataset['x0'].values[dataset['y0'].argmax().values])
-
-    # Precision Sweep
-    tiiq.software_averages = 1 # 3
-    scanrange = np.arange(-precision_width, precision_width, precision_step)
-    mc.settables(tiiq.LO_qrm.device.frequency)
-    mc.setpoints(scanrange + tiiq.LO_qrm.get_frequency())
-    mc.gettables(Gettable(ROController(tiiq.qrm, tiiq.qcm, qrm_sequence, qcm_sequence)))
-    tiiq.LO_qrm.on()
-    tiiq.LO_qcm.off()
-    dataset = mc.run("Resonator Spectroscopy Precision", soft_avg=tiiq.software_averages)
-    tiiq.stop()
-
-    from scipy.signal import savgol_filter
-    smooth_dataset = savgol_filter(dataset['y0'].values, 25, 2)
-    resonator_freq = dataset['x0'].values[smooth_dataset.argmax()] + ro_pulse.frequency
-    print(f"\nResonator Frequency = {resonator_freq}")
-    print(len(dataset['y0'].values))
-    print(len(smooth_dataset))
-
-    fig, ax = plt.subplots(1, 1, figsize=(15, 15/2/1.61))
-    ax.plot(dataset['x0'].values, dataset['y0'].values,'-',color='C0')
-    ax.plot(dataset['x0'].values, smooth_dataset,'-',color='C1')
-    ax.title.set_text('Original')
-    #ax.xlabel("Frequency")
-    #ax.ylabel("Amplitude")
-    ax.plot(dataset['x0'].values[smooth_dataset.argmax()], smooth_dataset[smooth_dataset.argmax()], 'o', color='C2')
-    # determine off-resonance amplitude and typical noise
-    plt.savefig("run_resonator_spectroscopy.pdf")
-
-    return resonator_freq, dataset
-
-
-def run_qubit_spectroscopy(fast_start, fast_end, fast_step,
-                           precision_start, precision_end, precision_step):
-    with open("tii_single_qubit_settings.json", "r") as file:
-        settings = json.load(file)
-
-    tiiq = TIIq()
-    tiiq.setup(settings)
-
-    ro_pulse = pulses.TIIReadoutPulse(name="ro_pulse",
-                                      start=70,
-                                      frequency=20000000.0,
-                                      amplitude=0.5,
-                                      length=4040,
-                                      shape="Block",
-                                      delay_before_readout=4)
-    qc_pulse = pulses.TIIPulse(name="qc_pulse",
-                               start=0,
-                               frequency=200000000.0,
-                               amplitude=0.3,
-                               length=4000,
-                               shape="Gaussian")
-    qrm_sequence = pulses.PulseSequence()
-    qrm_sequence.add(ro_pulse)
-    qcm_sequence = pulses.PulseSequence()
-    qcm_sequence.add(qc_pulse)
-
-    mc = MeasurementControl('MC_qubit_spectroscopy')
-    # Fast Sweep
-    tiiq.software_averages = 1
-    scanrange = np.arange(fast_start, fast_end, fast_step)
-    mc.settables(tiiq.LO_qcm.device.frequency)
-    mc.setpoints(scanrange + tiiq.LO_qcm.get_frequency())
-    mc.gettables(Gettable(ROController(tiiq.qrm, tiiq.qcm, qrm_sequence, qcm_sequence)))
-    tiiq.LO_qrm.on()
-    tiiq.LO_qcm.off()
-    dataset = mc.run("Qubit Spectroscopy Fast", soft_avg=tiiq.software_averages)
-    # http://xarray.pydata.org/en/stable/getting-started-guide/quick-overview.html
-    tiiq.stop()
-    tiiq.LO_qcm.set_frequency(dataset['x0'].values[dataset['y0'].argmin().values])
-
-    # Precision Sweep
-    tiiq.software_averages = 3
-    scanrange = np.arange(precision_start, precision_end, precision_step)
-    mc.settables(tiiq.LO_qcm.device.frequency)
-    mc.setpoints(scanrange + tiiq.LO_qcm.get_frequency())
-    mc.gettables(Gettable(ROController(tiiq.qrm, tiiq.qcm, qrm_sequence, qcm_sequence)))
-    tiiq.LO_qrm.on()
-    tiiq.LO_qcm.off()
-    dataset = mc.run("Qubit Spectroscopy Precision", soft_avg=tiiq.software_averages)
-    tiiq.stop()
-
-    from scipy.signal import savgol_filter
-    smooth_dataset = savgol_filter(dataset['y0'].values, 11, 2)
-    qubit_freq = dataset['x0'].values[smooth_dataset.argmin()] - qc_pulse.frequency
-    print(dataset['x0'].values[smooth_dataset.argmin()])
-    print(f"Qubit Frequency = {qubit_freq}")
-    print(len(dataset['y0'].values))
-    print(len(smooth_dataset))
-
-    fig, ax = plt.subplots(1, 1, figsize=(15, 15/2/1.61))
-    ax.plot(dataset['x0'].values, dataset['y0'].values,'-',color='C0')
-    ax.plot(dataset['x0'].values, smooth_dataset,'-',color='C1')
-    ax.title.set_text('Original')
-    #ax.xlabel("Frequency")
-    #ax.ylabel("Amplitude")
-    ax.plot(dataset['x0'].values[smooth_dataset.argmin()], smooth_dataset[smooth_dataset.argmin()], 'o', color='C2')
-    plt.savefig("run_qubit_spectroscopy.pdf")
-
-    return qubit_freq, dataset
-
-
-<<<<<<< HEAD
-def run_t1(resonator_freq, qubit_freq, pi_pulse_gain, pi_pulse_length,
-            delay_before_readout_start, delay_before_readout_end,
-            delay_before_readout_step):
-    with open("tii_single_qubit_settings.json", "r") as file:
-        settings = json.load(file)
-
-    tiiq = TIIq()
-    settings['_QCM_settings']['gain'] = pi_pulse_gain
-    tiiq.setup(settings)
-
-=======
-def run_rabi_pulse_length(resonator_freq, qubit_freq):
-    with open("tii_single_qubit_settings.json", "r") as file:
-        settings = json.load(file)
-    tiiq = TIIq()
-    tiiq.setup(settings)
->>>>>>> 3cc88f30
-    ro_pulse = pulses.TIIReadoutPulse(name="ro_pulse",
-                                      start=70,
-                                      frequency=20000000.0,
-                                      amplitude=0.5,
-                                      length=3000,
-                                      shape="Block",
-                                      delay_before_readout=4)
-    qc_pulse = pulses.TIIPulse(name="qc_pulse",
-                               start=0,
-                               frequency=200000000.0,
-                               amplitude=0.3,
-<<<<<<< HEAD
-                               length=pi_pulse_length,
-=======
-                               length=60,
->>>>>>> 3cc88f30
-                               shape="Gaussian")
-    qrm_sequence = pulses.PulseSequence()
-    qrm_sequence.add(ro_pulse)
-    qcm_sequence = pulses.PulseSequence()
-    qcm_sequence.add(qc_pulse)
-<<<<<<< HEAD
-
-    tiiq.LO_qrm.set_frequency(resonator_freq - ro_pulse.frequency)
-    tiiq.LO_qcm.set_frequency(qubit_freq + qc_pulse.frequency)
-
-    mc = MeasurementControl('MC_T1')
-    mc.settables(T1WaitParameter(ro_pulse))
-    mc.setpoints(np.arange(delay_before_readout_start,
-                           delay_before_readout_end,
-                           delay_before_readout_step))
-    mc.gettables(Gettable(ROController(tiiq.qrm, tiiq.qcm, qrm_sequence, qcm_sequence)))
-    tiiq.LO_qrm.on()
-    tiiq.LO_qcm.on()
-    tiiq.software_averages = 1 # 3
-    dataset = mc.run('T1', soft_avg = tiiq.software_averages)
-    tiiq.stop()
-    # fit data and determine T1
-    # platform.t1 = 
-
-    return dataset
-
-
-def run_ramsey(resonator_freq, qubit_freq, pi_pulse_gain, pi_pulse_length,
-               start_start, start_end, start_step):
-
-    with open("tii_single_qubit_settings.json", "r") as file:
-        settings = json.load(file)
-
-    tiiq = TIIq()
-    settings['_QCM_settings']['gain'] = pi_pulse_gain
-    tiiq.setup(settings) # TODO: Give settings json directory here
-
-=======
-    tiiq.LO_qrm.set_frequency(resonator_freq - ro_pulse.frequency)
-    tiiq.LO_qcm.set_frequency(qubit_freq + qc_pulse.frequency)
-    mc = MeasurementControl('MC_Rabi_pulse_length')
-    tiiq.software_averages = 1
-    mc.settables(QCPulseLengthParameter(ro_pulse, qc_pulse))
-    mc.setpoints(np.arange(1, 2000, 5))
-    mc.gettables(Gettable(ROController(tiiq.qrm, tiiq.qcm, qrm_sequence, qcm_sequence)))
-    tiiq.LO_qrm.on()
-    tiiq.LO_qcm.on()
-    dataset = mc.run('Rabi Pulse Length', soft_avg = tiiq.software_averages)
-    tiiq.stop()
-
-
-def run_rabi_pulse_gain(resonator_freq, qubit_freq):
-    with open("tii_single_qubit_settings.json", "r") as file:
-        settings = json.load(file)
-    tiiq = TIIq()
-    tiiq.setup(settings)
->>>>>>> 3cc88f30
-    ro_pulse = pulses.TIIReadoutPulse(name="ro_pulse",
-                                      start=70,
-                                      frequency=20000000.0,
-                                      amplitude=0.5,
-                                      length=3000,
-                                      shape="Block",
-                                      delay_before_readout=4)
-    qc_pulse = pulses.TIIPulse(name="qc_pulse",
-                               start=0,
-                               frequency=200000000.0,
-                               amplitude=0.3,
-<<<<<<< HEAD
-                               length=pi_pulse_length//2,
-                               shape="Gaussian")
-    qc2_pulse = pulses.TIIPulse(name="qc2_pulse",
-                               start=pi_pulse_length//2 + 0, # TODO: +0?
-                               frequency=200000000.0,
-                               amplitude=0.3,
-                               length=pi_pulse_length//2,
-=======
-                               length=60,
->>>>>>> 3cc88f30
-                               shape="Gaussian")
-    qrm_sequence = pulses.PulseSequence()
-    qrm_sequence.add(ro_pulse)
-    qcm_sequence = pulses.PulseSequence()
-    qcm_sequence.add(qc_pulse)
-<<<<<<< HEAD
-    qcm_sequence.add(qc2_pulse)
-
-    tiiq.LO_qrm.set_frequency(resonator_freq - ro_pulse.frequency)
-    tiiq.LO_qcm.set_frequency(qubit_freq + qc_pulse.frequency)
-
-    mc = MeasurementControl('MC_Ramsey')
-    mc.settables(RamseyWaitParameter(ro_pulse, qc2_pulse, pi_pulse_length))
-    mc.setpoints(np.arange(start_start, start_end, start_step))
-    mc.gettables(Gettable(ROController(tiiq.qrm, tiiq.qcm, qrm_sequence, qcm_sequence)))
-    tiiq.LO_qrm.on()
-    tiiq.LO_qcm.on()
-    tiiq.software_averages = 1 # 3
-    dataset = mc.run('Ramsey', soft_avg = tiiq.software_averages)
-    tiiq.stop()
-    # fit data and determine Ramsey Time and dephasing
-    # platform.ramsey = 
-    # platform.qubit_freq += dephasing
-    return dataset
-
-
-def run_spin_echo(resonator_freq, qubit_freq, pi_pulse_gain, pi_pulse_length,
-                  start_start, start_end, start_step):
-    with open("tii_single_qubit_settings.json", "r") as file:
-        settings = json.load(file)
-    tiiq = TIIq()
-    # TODO: add set_gain method?
-    settings['_QCM_settings']['gain'] = pi_pulse_gain
-    tiiq.setup(settings) # TODO: Give settings json directory here
-
-=======
-    tiiq.LO_qrm.set_frequency(resonator_freq - ro_pulse.frequency)
-    tiiq.LO_qcm.set_frequency(qubit_freq + qc_pulse.frequency)
-    mc = MeasurementControl('MC_Rabi_pulse_gain')
-    tiiq.software_averages = 1
-    mc.settables(QCPulseGainParameter(tiiq.qcm))
-    mc.setpoints(np.arange(0, 1, 0.02))
-    mc.gettables(Gettable(ROController(tiiq.qrm, tiiq.qcm, qrm_sequence, qcm_sequence)))
-    tiiq.LO_qrm.on()
-    tiiq.LO_qcm.on()
-    dataset = mc.run('Rabi Pulse Gain', soft_avg = tiiq.software_averages)
-    tiiq.stop()
-
-
-def run_rabi_pulse_length_and_gain(resonator_freq, qubit_freq):
-    with open("tii_single_qubit_settings.json", "r") as file:
-        settings = json.load(file)
-    tiiq = TIIq()
-    tiiq.setup(settings)
->>>>>>> 3cc88f30
-    ro_pulse = pulses.TIIReadoutPulse(name="ro_pulse",
-                                      start=70,
-                                      frequency=20000000.0,
-                                      amplitude=0.5,
-                                      length=3000,
-                                      shape="Block",
-                                      delay_before_readout=4)
-    qc_pulse = pulses.TIIPulse(name="qc_pulse",
-                               start=0,
-                               frequency=200000000.0,
-                               amplitude=0.3,
-<<<<<<< HEAD
-                               length=pi_pulse_length//2,
-                               shape="Gaussian")
-    qc2_pulse = pulses.TIIPulse(name="qc2_pulse",
-                               start=pi_pulse_length//2 + 0, # TODO: +0?
-                               frequency=200000000.0,
-                               amplitude=0.3,
-                               length=pi_pulse_length//2,
-                               shape="Gaussian")
-
-=======
-                               length=60,
-                               shape="Gaussian")
-    qrm_sequence = pulses.PulseSequence()
-    qrm_sequence.add(ro_pulse)
-    qcm_sequence = pulses.PulseSequence()
-    qcm_sequence.add(qc_pulse)
-    tiiq.LO_qrm.set_frequency(resonator_freq - ro_pulse.frequency)
-    tiiq.LO_qcm.set_frequency(qubit_freq + qc_pulse.frequency)
-    mc = MeasurementControl('MC_Rabi_pulse_length_and_gain')
-    tiiq.software_averages = 1
-    mc.settables([QCPulseLengthParameter(ro_pulse, qc_pulse), QCPulseGainParameter(tiiq.qcm)])
-    setpoints_length = np.arange(1, 200, 10)
-    setpoints_gain = np.arange(0, 100, 5)
-    mc.setpoints_grid([setpoints_length, setpoints_gain])
-    mc.gettables(Gettable(ROController(tiiq.qrm, tiiq.qcm, qrm_sequence, qcm_sequence)))
-    tiiq.LO_qrm.on()
-    tiiq.LO_qcm.on()
-    dataset = mc.run('Rabi Pulse Length and Gain', soft_avg = tiiq.software_averages)
-    # Analyse data to look for the smallest qc_pulse length that renders off-resonance amplitude, determine corresponding pi_pulse gain
-    # platform.pi_pulse_length =
-    # platform.pi_pulse_gain =
-    tiiq.stop()
-
-
-def run_rabi_pulse_length_and_amplitude(resonator_freq, qubit_freq):
-    with open("tii_single_qubit_settings.json", "r") as file:
-        settings = json.load(file)
-    tiiq = TIIq()
-    tiiq.setup(settings)
-    ro_pulse = pulses.TIIReadoutPulse(name="ro_pulse",
-                                      start=70,
-                                      frequency=20000000.0,
-                                      amplitude=0.5,
-                                      length=3000,
-                                      shape="Block",
-                                      delay_before_readout=4)
-    qc_pulse = pulses.TIIPulse(name="qc_pulse",
-                               start=0,
-                               frequency=200000000.0,
-                               amplitude=0.3,
-                               length=60,
-                               shape="Gaussian")
->>>>>>> 3cc88f30
-    qrm_sequence = pulses.PulseSequence()
-    qrm_sequence.add(ro_pulse)
-    qcm_sequence = pulses.PulseSequence()
-    qcm_sequence.add(qc_pulse)
-<<<<<<< HEAD
-    qcm_sequence.add(qc2_pulse)
-
-    tiiq.LO_qrm.set_frequency(resonator_freq - ro_pulse.frequency)
-    tiiq.LO_qcm.set_frequency(qubit_freq + qc_pulse.frequency)
-
-    mc = MeasurementControl('MC_Spin_Echo')
-    mc.settables(SpinEchoWaitParameter(ro_pulse, qc2_pulse, pi_pulse_length))
-    mc.setpoints(np.arange(start_start, start_end, start_step))
-    mc.gettables(Gettable(ROController(tiiq.qrm, tiiq.qcm, qrm_sequence, qcm_sequence)))
-    tiiq.LO_qrm.on()
-    tiiq.LO_qcm.on()
-    tiiq.software_averages = 1 # 3
-    dataset = mc.run('Spin Echo', soft_avg = tiiq.software_averages)
-    tiiq.stop()
-    
-    return dataset   
-=======
-    tiiq.LO_qrm.set_frequency(resonator_freq - ro_pulse.frequency)
-    tiiq.LO_qcm.set_frequency(qubit_freq + qc_pulse.frequency)
-    mc = MeasurementControl('MC_Rabi_pulse_length_and_amplitude')
-    tiiq.software_averages = 1
-    mc.settables([QCPulseLengthParameter(ro_pulse, qc_pulse), QCPulseAmplitudeParameter(qc_pulse)])
-    setpoints_length = np.arange(1, 200, 10)
-    setpoints_amplitude = np.arange(0, 100, 5)
-    mc.setpoints_grid([setpoints_length, setpoints_amplitude])
-    mc.gettables(Gettable(ROController(tiiq.qrm, tiiq.qcm, qrm_sequence, qcm_sequence)))
-    tiiq.LO_qrm.on()
-    tiiq.LO_qcm.on()
-    dataset = mc.run('Rabi Pulse Length and Gain', soft_avg = tiiq.software_averages)
-    # Analyse data to look for the smallest qc_pulse length that renders off-resonance amplitude, determine corresponding pi_pulse gain
-    # platform.pi_pulse_length =
-    # platform.pi_pulse_gain =
-    tiiq.stop()
-
-
-class QCPulseLengthParameter():
-
-    label = 'Qubit Control Pulse Length'
-    unit = 'ns'
-    name = 'qc_pulse_length'
-
-    def __init__(self, ro_pulse, qc_pulse):
-        self.ro_pulse = ro_pulse
-        self.qc_pulse = qc_pulse
-
-    def set(self, value):
-        self.qc_pulse.length = value
-        self.ro_pulse.start = value + 4
-
-
-class QCPulseGainParameter():
-
-    label = 'Qubit Control Gain'
-    unit = '%'
-    name = 'qc_pulse_gain'
-
-    def __init__(self, qcm):
-        self.qcm = qcm
-
-    def set(self,value):
-        # TODO: Replace with a ``set_gain`` method
-        gain = value / 100
-        if self.qcm.sequencer == 1:
-            self.qcm.device.sequencer1_gain_awg_path0(gain)
-            self.qcm.device.sequencer1_gain_awg_path1(gain)
-        else:
-            self.qcm.device.sequencer0_gain_awg_path0(gain)
-            self.qcm.device.sequencer0_gain_awg_path1(gain)
-
-
-class QCPulseAmplitudeParameter():
-
-    label = 'Qubit Control Pulse Amplitude'
-    unit = '%'
-    name = 'qc_pulse_amplitude'
-
-    def __init__(self, qc_pulse):
-        self.qc_pulse = qc_pulse
-
-    def set(self, value):
-        self.qc_pulse.amplitude = value / 100
->>>>>>> 3cc88f30
+        self.ro_pulse.start = 3 * self.pi_pulse_length//2 + 2 * value + 4