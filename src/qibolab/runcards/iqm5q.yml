--- conflicted
+++ resolved
@@ -25,11 +25,7 @@
             RX:
                 duration: 40
                 amplitude: 0.566
-<<<<<<< HEAD
                 frequency: 4_093_830_788 #doesnt do anything requiered for qibolab to work
-=======
-                frequency: 4_093_813_547 #doesnt do anything requiered for qibolab to work
->>>>>>> 1e35ea58
                 shape: Gaussian(5)
                 # shape: Drag(5, 0.02)
                 type: qd # qubit drive
@@ -75,11 +71,7 @@
             RX:
                 duration: 40 #200 #60
                 amplitude: 0.544 #0.54 # Multiplied by the sweeper ?
-<<<<<<< HEAD
                 frequency: 4_300_587_281  #4_401_600_000 #4_505_500_000 #4_321_500_000 # 4_541_100_000 #doesnt do anything requiered for qibolab to work
-=======
-                frequency: 4_299_962_281  #4_401_600_000 #4_505_500_000 #4_321_500_000 # 4_541_100_000 #doesnt do anything requiered for qibolab to work
->>>>>>> 1e35ea58
                 shape: Gaussian(5)
                 # shape: Drag(5, 0.04)
                 type: qd # qubit drive
@@ -167,29 +159,17 @@
         0:
             readout_frequency: 5_228_700_000 #5_228_000_000
             resonator_polycoef_flux: []
-<<<<<<< HEAD
             drive_frequency: 4_093_830_788
-=======
-            drive_frequency: 4_093_813_547
->>>>>>> 1e35ea58
             T1: 0.0
             T2: 0.0
             sweetspot: -0.025 #Use this as an amplitude of the flux_bias
             filter: {}
-<<<<<<< HEAD
             mean_gnd_states: (-0.047584-0.195823j)
             mean_exc_states: (-0.457698-1.478323j)
             # parameters for single shot classification
             threshold: 0.822580
             iq_angle: -2.052
             # alpha: 217.492 MHz
-=======
-            mean_gnd_states: (-0.094589-0.205916j)
-            mean_exc_states: (-0.676446-1.370461j)
-            # parameters for single shot classification
-            threshold: 0.771699
-            iq_angle: 6.637
->>>>>>> 1e35ea58
             # To save power values on the runcard
             # ro_range_lp: -15
             # ro_range_hp: -15
@@ -209,7 +189,6 @@
         2:
             readout_frequency: 6.109e+9  #6_112_000_000
             resonator_polycoef_flux: []
-<<<<<<< HEAD
             drive_frequency: 4_300_587_281 # 4_401_600_000 #4_541_100_000
             T1: 0.
             T2: 0.
@@ -221,19 +200,6 @@
             threshold: 0.102652
             iq_angle: -1.647
             # alpha: 208 MHz
-=======
-            drive_frequency: 4_299_962_281 # 4_401_600_000 #4_541_100_000
-            T1: 0.
-            T2: 0.
-            sweetspot: -0.2235 #0.5 #0.62 0.00
-            # anharmonicity:Around 100MHz  4_400_500_000 #4_436_500_000
-            filter: {}
-            mean_gnd_states: (2.616697+0.166773j)
-            mean_exc_states: (2.481454-1.172653j)
-            # parameters for single shot classification
-            threshold: 0.102652
-            iq_angle: -1.647
->>>>>>> 1e35ea58
         3:
             readout_frequency: 5_783_000_000
             resonator_polycoef_flux: []
