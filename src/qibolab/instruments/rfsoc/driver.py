--- conflicted
+++ resolved
@@ -74,7 +74,6 @@
     def disconnect(self):
         """Empty method to comply with Instrument interface."""
 
-<<<<<<< HEAD
     def prepare_interpolated_channels(self, sequence: list[dict]):
         """Subtract and set mixer frequency for interpolated channel."""
         for pulse in sequence:
@@ -86,7 +85,7 @@
                     "Setting DAC %d mixer_frequency. If it is not interpolated it will fail.",
                     pulse["dac"],
                 )
-=======
+
     @staticmethod
     def _try_to_execute(server_commands, host, port):
         try:
@@ -103,7 +102,6 @@
             if re.search(buffer_overflow, str(e)) is not None:
                 log.warning("Buffer full! Use shorter pulses.")
             raise e
->>>>>>> f65c12da
 
     def _execute_pulse_sequence(
         self,
@@ -126,25 +124,8 @@
             "sequence": convert(sequence, qubits, self.sampling_rate),
             "qubits": [asdict(convert(qubits[idx])) for idx in qubits],
         }
-<<<<<<< HEAD
         self.prepare_interpolated_channels(server_commands["sequence"])
-        try:
-            return client.connect(server_commands, self.host, self.port)
-        except RuntimeError as e:
-            if "exception in readout loop" in str(e):
-                log.warning(
-                    "%s %s",
-                    "Exception in readout loop. Attempting again",
-                    "You may want to increase the relaxation time.",
-                )
-                return client.connect(server_commands, self.host, self.port)
-            buffer_overflow = r"buffer length must be \d+ samples or less"
-            if bool(re.search(buffer_overflow, str(e))):
-                log.warning("Buffer full! Use shorter pulses.")
-            raise e
-=======
         return self._try_to_execute(server_commands, self.host, self.port)
->>>>>>> f65c12da
 
     def _execute_sweeps(
         self,
@@ -170,25 +151,8 @@
             "qubits": [asdict(convert(qubits[idx])) for idx in qubits],
             "sweepers": [sweeper.serialized for sweeper in sweepers],
         }
-<<<<<<< HEAD
         self.prepare_interpolated_channels(server_commands["sequence"])
-        try:
-            return client.connect(server_commands, self.host, self.port)
-        except RuntimeError as e:
-            if "exception in readout loop" in str(e):
-                log.warning(
-                    "%s %s",
-                    "Exception in readout loop. Attempting again",
-                    "You may want to increase the relaxation time.",
-                )
-                return client.connect(server_commands, self.host, self.port)
-            buffer_overflow = r"buffer length must be \d+ samples or less"
-            if bool(re.search(buffer_overflow, str(e))):
-                log.warning("Buffer full! Use shorter pulses.")
-            raise e
-=======
         return self._try_to_execute(server_commands, self.host, self.port)
->>>>>>> f65c12da
 
     def play(
         self,
