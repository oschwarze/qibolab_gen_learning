"""Qblox Cluster QCM-RF driver."""

import json

from qblox_instruments.qcodes_drivers.cluster import Cluster as QbloxCluster
from qblox_instruments.qcodes_drivers.qcm_qrm import QcmQrm as QbloxQrmQcm

<<<<<<< HEAD
from qibolab.instruments.qblox.cluster import Cluster
from qibolab.instruments.qblox.module import ClusterModule
=======
from qibolab.instruments.abstract import Instrument
from qibolab.instruments.qblox.port import QbloxOutputPort
>>>>>>> daac4998
from qibolab.instruments.qblox.q1asm import (
    Block,
    Register,
    convert_phase,
    loop_block,
    wait_block,
)
from qibolab.instruments.qblox.sequencer import Sequencer, WaveformsBuffer
from qibolab.instruments.qblox.sweeper import QbloxSweeper, QbloxSweeperType
from qibolab.pulses import Pulse, PulseSequence, PulseType
from qibolab.sweeper import Parameter, Sweeper, SweeperType


class ClusterQCM_RF(ClusterModule):
    """Qblox Cluster Qubit Control Module RF driver.

    Qubit Control Module RF (QCM-RF) is an instrument that integrates an arbitratry
    wave generator, with a local oscillator and a mixer. It has two output ports
    Each port has a path0 and path1 for the i(in-phase) and q(quadrature) components
    of the RF signal. The sampling rate of its ADC/DAC is 1 GSPS.
    https://www.qblox.com/cluster

    The class aims to simplify the configuration of the instrument, exposing only
    those parameters most frequencly used and hiding other more complex components.

    A reference to the underlying `qblox_instruments.qcodes_drivers.qcm_qrm.QRM_QCM`
    object is provided via the attribute `device`, allowing the advanced user to gain
    access to the features that are not exposed directly by the class.

    In order to accelerate the execution, the instrument settings are cached, so that
    the communication with the instrument only happens when the parameters change.
    This caching is done with the method `_set_device_parameter(target, *parameters, value)`.

    .. code-block:: text

        ports:
            o1:                     # output port settings
                channel                      : L3-11
                attenuation                  : 24               # (dB) 0 to 60, must be multiple of 2
                lo_enabled                   : true
                lo_frequency                 : 4_042_590_000    # (Hz) from 2e9 to 18e9
                gain                         : 0.17             # for path0 and path1 -1.0<=v<=1.0
            o2:
                channel                      : L3-12
                attenuation                  : 24               # (dB) 0 to 60, must be multiple of 2
                lo_enabled                   : true
                lo_frequency                 : 5_091_155_529    # (Hz) from 2e9 to 18e9
                gain                         : 0.28             # for path0 and path1 -1.0<=v<=1.0

    Attributes:
        name (str): A unique name given to the instrument.
        address (str): IP_address:module_number (the IP address of the cluster and
            the module number)
        device (QcmQrm): A reference to the underlying
            `qblox_instruments.qcodes_drivers.qcm_qrm.QcmQrm` object. It can be used to access other
            features not directly exposed by this wrapper.
            https://qblox-qblox-instruments.readthedocs-hosted.com/en/master/api_reference/qcm_qrm.html

        ports = A dictionary giving access to the output ports objects.

            - ports['o1']
            - ports['o2']

            - ports['o1'].channel (int | str): the id of the refrigerator channel the port is connected to.
            - ports['o1'].attenuation (int): (mapped to qrm.out0_att) Controls the attenuation applied to
              the output port. Must be a multiple of 2
            - ports['o1'].lo_enabled (bool): (mapped to qrm.out0_in0_lo_en) Enables or disables the
              local oscillator.
            - ports['o1'].lo_frequency (int): (mapped to qrm.out0_in0_lo_freq) Sets the frequency of the
              local oscillator.
            - ports['o1'].gain (float): (mapped to qrm.sequencers[0].gain_awg_path0 and qrm.sequencers[0].gain_awg_path1)
              Sets the gain on both paths of the output port.
            - ports['o1'].hardware_mod_en (bool): (mapped to qrm.sequencers[0].mod_en_awg) Enables pulse
              modulation in hardware. When set to False, pulse modulation is done at the host computer
              and a modulated pulse waveform should be uploaded to the instrument. When set to True,
              the envelope of the pulse should be uploaded to the instrument and it modulates it in
              real time by its FPGA using the sequencer nco (numerically controlled oscillator).
            - ports['o1'].nco_freq (int): (mapped to qrm.sequencers[0].nco_freq)        # TODO mapped, but not configurable from the runcard
            - ports['o1'].nco_phase_offs = (mapped to qrm.sequencers[0].nco_phase_offs) # TODO mapped, but not configurable from the runcard

            - ports['o2'].channel (int | str): the id of the refrigerator channel the port is connected to.
            - ports['o2'].attenuation (int): (mapped to qrm.out1_att) Controls the attenuation applied to
              the output port. Must be a multiple of 2
            - ports['o2'].lo_enabled (bool): (mapped to qrm.out1_lo_en) Enables or disables the
              local oscillator.
            - ports['o2'].lo_frequency (int): (mapped to qrm.out1_lo_freq) Sets the frequency of the
              local oscillator.
            - ports['o2'].gain (float): (mapped to qrm.sequencers[1].gain_awg_path0 and qrm.sequencers[0].gain_awg_path1)
              Sets the gain on both paths of the output port.
            - ports['o2'].hardware_mod_en (bool): (mapped to qrm.sequencers[1].mod_en_awg) Enables pulse
              modulation in hardware. When set to False, pulse modulation is done at the host computer
              and a modulated pulse waveform should be uploaded to the instrument. When set to True,
              the envelope of the pulse should be uploaded to the instrument and it modulates it in
              real time by its FPGA using the sequencer nco (numerically controlled oscillator).
            - ports['o2'].nco_freq (int): (mapped to qrm.sequencers[1].nco_freq)        # TODO mapped, but not configurable from the runcard
            - ports['o2'].nco_phase_offs = (mapped to qrm.sequencers[1].nco_phase_offs) # TODO mapped, but not configurable from the runcard

                - Sequencer 0 is always the first sequencer used to synthesise pulses on port o1.
                - Sequencer 1 is always the first sequencer used to synthesise pulses on port o2.
                - Sequencer 2 to 6 are used as needed to sinthesise simultaneous pulses on the same channel
                  or when the memory of the default sequencers rans out.


        channels (list): A list of the channels to which the instrument is connected.
    """

    DEFAULT_SEQUENCERS = {"o1": 0, "o2": 1}
    FREQUENCY_LIMIT = 500e6

<<<<<<< HEAD
    def __init__(self, name: str, address: str, cluster: Cluster):
        """
        Initialize a Qblox QCM-RF module.
=======
    property_wrapper = lambda parent, *parameter: property(
        lambda self: parent.device.get(parameter[0]),
        lambda self, x: parent._set_device_parameter(
            parent.device, *parameter, value=x
        ),
    )
    property_wrapper.__doc__ = """A lambda function used to create properties that wrap around the device parameters and
    caches their value using `_set_device_parameter()`.
    """
    sequencer_property_wrapper = lambda parent, sequencer, *parameter: property(
        lambda self: parent.device.sequencers[sequencer].get(parameter[0]),
        lambda self, x: parent._set_device_parameter(
            parent.device.sequencers[sequencer], *parameter, value=x
        ),
    )
    sequencer_property_wrapper.__doc__ = """A lambda function used to create properties that wrap around the device sequencer
    parameters and caches their value using `_set_device_parameter()`.
    """

    def __init__(self, name: str, address: str):
        """Initialize a Qblox QCM-RF module.
>>>>>>> daac4998

        Parameters:
        - name: An arbitrary name to identify the module.
        - address: The network address of the instrument, specified as "cluster_IP:module_slot_idx".
        - cluster: The Cluster object to which the QCM-RF module is connected.

        Example:
        To create a ClusterQCM_RF instance named 'qcm_rf' connected to slot 2 of a Cluster at address '192.168.0.100':
        >>> cluster_instance = Cluster("cluster","192.168.1.100", settings)
        >>> qcm_module = ClusterQCM_RF(name="qcm_rf", address="192.168.1.100:2", cluster=cluster_instance)
        """
        super().__init__(name, address)
        self.device: QbloxQrmQcm = None
        self.settings = {}

        self._debug_folder: str = ""
        self._sequencers: dict[Sequencer] = {}
        self.channel_map: dict = {}
        self._device_num_output_ports = 2
        self._device_num_sequencers: int
        self._free_sequencers_numbers: list[int] = []
        self._used_sequencers_numbers: list[int] = []
        self._unused_sequencers_numbers: list[int] = []

    def _set_default_values(self):
        # Default after reboot = 7.625
        for i in range(2):
            [self.device.set(f"out{i}_offset_path{j}", 0) for j in range(2)]

        # initialise the parameters of the default sequencers to the default values,
        # the rest of the sequencers are not configured here, but will be configured
        # with the same parameters as the default in process_pulse_sequence()
        for target in [
            self.device.sequencers[self.DEFAULT_SEQUENCERS["o1"]],
            self.device.sequencers[self.DEFAULT_SEQUENCERS["o2"]],
        ]:
            target.set("cont_mode_en_awg_path0", False)
            target.set("cont_mode_en_awg_path1", False)
            target.set("cont_mode_waveform_idx_awg_path0", 0)
            target.set("cont_mode_waveform_idx_awg_path1", 0)
            target.set("marker_ovr_en", True)  # Default after reboot = False
            target.set("marker_ovr_value", 15)  # Default after reboot = 0
            target.set("mixer_corr_gain_ratio", 1)
            target.set("mixer_corr_phase_offset_degree", 0)
            target.set("offset_awg_path0", 0)
            target.set("offset_awg_path1", 0)
            target.set("sync_en", False)  # Default after reboot = False
            target.set("upsample_rate_awg_path0", 0)
            target.set("upsample_rate_awg_path1", 0)

        self.device.sequencers[self.DEFAULT_SEQUENCERS["o1"]].set("connect_out0", "IQ")
        self.device.sequencers[self.DEFAULT_SEQUENCERS["o1"]].set("connect_out1", "off")
        self.device.sequencers[self.DEFAULT_SEQUENCERS["o2"]].set("connect_out1", "IQ")
        self.device.sequencers[self.DEFAULT_SEQUENCERS["o2"]].set("connect_out0", "off")

        # on initialisation, disconnect all other sequencers from the ports
        self._device_num_sequencers = len(self.device.sequencers)
        for sequencer in range(2, self._device_num_sequencers):
            self.device.sequencers[sequencer].set("connect_out0", "off")
            self.device.sequencers[sequencer].set("connect_out1", "off")

    def connect(self, cluster: QbloxCluster = None):
        """Connects to the instrument using the instrument settings in the
        runcard.

        Once connected, it creates port classes with properties mapped
        to various instrument parameters, and initialises the the
        underlying device parameters. It uploads to the module the port
        settings loaded from the runcard.
        """
        if self.is_connected:
            return

        elif cluster is not None:
            self.device = cluster.modules[int(self.address.split(":")[1]) - 1]
            # test connection with module
            if not self.device.present():
                raise ConnectionError(
                    f"Module {self.device.name} not connected to cluster {cluster.name}"
                )
            # once connected, initialise the parameters of the device to the default values
            self._set_default_values()
            # then set the value loaded from the runcard
            try:
                for port in self.settings:
                    self._sequencers[port] = []
                    if self.settings[port]["lo_frequency"]:
                        self.ports[port].lo_enabled = True
                        self.ports[port].lo_frequency = self.settings[port][
                            "lo_frequency"
                        ]
                    self.ports[port].attenuation = self.settings[port]["attenuation"]
                    self.ports[port].hardware_mod_en = True
                    self.ports[port].nco_freq = 0
                    self.ports[port].nco_phase_offs = 0
            except Exception as error:
                raise RuntimeError(
                    f"Unable to initialize port parameters on module {self.name}: {error}"
                )
            self.is_connected = True

    def setup(self, **settings):
        """Cache the settings of the runcard and instantiate the ports of the
        module.

        Args:
            **settings: dict = A dictionary of settings loaded from the runcard:

                - settings['o1']['attenuation'] (int): [0 to 60 dBm, in multiples of 2] attenuation at the output.
                - settings['o1']['lo_frequency'] (int): [2_000_000_000 to 18_000_000_000 Hz] local oscillator frequency.
                - settings['o1']['hardware_mod_en'] (bool): enables Hardware Modulation. In this mode, pulses are modulated to the intermediate frequency
                  using the numerically controlled oscillator within the fpga. It only requires the upload of the pulse envelope waveform.
                  At the moment this param is not loaded but is always set to True.

                - settings['o2']['attenuation'] (int): [0 to 60 dBm, in multiples of 2] attenuation at the output.
                - settings['o2']['lo_frequency'] (int): [2_000_000_000 to 18_000_000_000 Hz] local oscillator frequency.
                - settings['o2']['hardware_mod_en'] (bool): enables Hardware Modulation. In this mode, pulses are modulated to the intermediate frequency
                  using the numerically controlled oscillator within the fpga. It only requires the upload of the pulse envelope waveform.
                  At the moment this param is not loaded but is always set to True.
        """
<<<<<<< HEAD
=======
        for port_num, port in enumerate(settings):
            self.ports[port] = QbloxOutputPort(
                self,
                self.DEFAULT_SEQUENCERS[port],
                port_number=port_num,
                port_name=port,
            )
            self._sequencers[port] = []
>>>>>>> daac4998
        self.settings = settings if settings else self.settings

    def _get_next_sequencer(self, port, frequency, qubit: None):
        """Retrieves and configures the next avaliable sequencer.

        The parameters of the new sequencer are copied from those of the default sequencer, except for the
        intermediate frequency and classification parameters.
        Args:
            port (str):
            frequency ():
            qubit ():
        Raises:
            Exception = If attempting to set a parameter without a connection to the instrument.
        """

        # select a new sequencer and configure it as required
        next_sequencer_number = self._free_sequencers_numbers.pop(0)
        if next_sequencer_number != self.DEFAULT_SEQUENCERS[port]:
            for parameter in self.device.sequencers[
                self.DEFAULT_SEQUENCERS[port]
            ].parameters:
                # exclude read-only parameter `sequence`
                if parameter not in ["sequence"]:
                    value = self.device.sequencers[self.DEFAULT_SEQUENCERS[port]].get(
                        param_name=parameter
                    )
                    if value:
                        target = self.device.sequencers[next_sequencer_number]
                        target.set(parameter, value)

        # if hardware modulation is enabled configure nco_frequency
        if self.ports[port].hardware_mod_en:
            self.device.sequencers[next_sequencer_number].set("nco_freq", frequency)
            # Assumes all pulses in non_overlapping_pulses set
            # have the same frequency. Non-overlapping pulses of different frequencies on the same
            # qubit channel with hardware_demod_en would lead to wrong results.
            # TODO: Throw error in that event or implement for non_overlapping_same_frequency_pulses
            # Even better, set the frequency before each pulse is played (would work with hardware modulation only)

        # create sequencer wrapper
        sequencer = Sequencer(next_sequencer_number)
        sequencer.qubit = qubit
        return sequencer

    def get_if(self, pulse):
        """Returns the intermediate frequency needed to synthesise a pulse
        based on the port lo frequency."""

        _rf = pulse.frequency
        _lo = self.channel_map[pulse.channel].lo_frequency
        _if = _rf - _lo
        if abs(_if) > self.FREQUENCY_LIMIT:
            raise Exception(
                f"""
            Pulse frequency {_rf:_} cannot be synthesised with current lo frequency {_lo:_}.
            The intermediate frequency {_if:_} would exceed the maximum frequency of {self.FREQUENCY_LIMIT:_}
            """
            )
        return _if

    def process_pulse_sequence(
        self,
        qubits: dict,
        instrument_pulses: PulseSequence,
        navgs: int,
        nshots: int,
        repetition_duration: int,
        sweepers=None,
    ):
        """Processes a sequence of pulses and sweepers, generating the
        waveforms and program required by the instrument to synthesise them.

        The output of the process is a list of sequencers used for each port, configured with the information
        required to play the sequence.
        The following features are supported:

            - overlapping pulses
            - hardware modulation
            - software modulation, with support for arbitrary pulses
            - real-time sweepers of

                - pulse frequency (requires hardware modulation)
                - pulse relative phase (requires hardware modulation)
                - pulse amplitude
                - pulse start
                - pulse duration
                - port gain
                - port offset

            - sequencer memory optimisation (waveforms cache)
            - extended waveform memory with the use of multiple sequencers
            - pulses of up to 8192 pairs of i, q samples
            - intrument parameters cache

        Args:
            instrument_pulses (PulseSequence): A collection of Pulse objects to be played by the instrument.
            navgs (int): The number of times the sequence of pulses should be executed averaging the results.
            nshots (int): The number of times the sequence of pulses should be executed without averaging.
            repetition_duration (int): The total duration of the pulse sequence execution plus the reset/relaxation time.
            sweepers (list(Sweeper)): A list of Sweeper objects to be implemented.
        """
        if sweepers is None:
            sweepers = []
        sequencer: Sequencer
        sweeper: Sweeper

        self._free_sequencers_numbers = list(range(len(self.ports), 6))

        # process the pulses for every port
        for port in self.ports:
            # split the collection of instruments pulses by ports
            port_channel = [
                chan.name
                for chan in self.channel_map.values()
                if chan.port.name == port
            ]
            port_pulses: PulseSequence = instrument_pulses.get_channel_pulses(
                *port_channel
            )

            # initialise the list of sequencers required by the port
            self._sequencers[port] = []

            if not port_pulses.is_empty:
                # initialise the list of free sequencer numbers to include the default for each port {'o1': 0, 'o2': 1}
                self._free_sequencers_numbers = [
                    self.DEFAULT_SEQUENCERS[port]
                ] + self._free_sequencers_numbers

                # split the collection of port pulses in non overlapping pulses
                non_overlapping_pulses: PulseSequence
                for non_overlapping_pulses in port_pulses.separate_overlapping_pulses():
                    # each set of not overlapping pulses will be played by a separate sequencer
                    # check sequencer availability
                    if len(self._free_sequencers_numbers) == 0:
                        raise Exception(
                            f"The number of sequencers requried to play the sequence exceeds the number available {self._device_num_sequencers}."
                        )

                    # get next sequencer
                    sequencer = self._get_next_sequencer(
                        port=port,
                        frequency=self.get_if(non_overlapping_pulses[0]),
                        qubit=non_overlapping_pulses[0].qubit,
                    )
                    # add the sequencer to the list of sequencers required by the port
                    self._sequencers[port].append(sequencer)

                    # make a temporary copy of the pulses to be processed
                    pulses_to_be_processed = non_overlapping_pulses.shallow_copy()
                    while not pulses_to_be_processed.is_empty:
                        pulse: Pulse = pulses_to_be_processed[0]
                        # attempt to save the waveforms to the sequencer waveforms buffer
                        try:
                            sequencer.waveforms_buffer.add_waveforms(
                                pulse, self.ports[port].hardware_mod_en, sweepers
                            )
                            sequencer.pulses.add(pulse)
                            pulses_to_be_processed.remove(pulse)

                        # if there is not enough memory in the current sequencer, use another one
                        except WaveformsBuffer.NotEnoughMemory:
                            if (
                                len(pulse.waveform_i) + len(pulse.waveform_q)
                                > WaveformsBuffer.SIZE
                            ):
                                raise NotImplementedError(
                                    f"Pulses with waveforms longer than the memory of a sequencer ({WaveformsBuffer.SIZE // 2}) are not supported."
                                )
                            if len(self._free_sequencers_numbers) == 0:
                                raise Exception(
                                    f"The number of sequencers requried to play the sequence exceeds the number available {self._device_num_sequencers}."
                                )
                            # get next sequencer
                            sequencer = self._get_next_sequencer(
                                port=port,
                                frequency=self.get_if(non_overlapping_pulses[0]),
                                qubit=non_overlapping_pulses[0].qubit,
                            )
                            # add the sequencer to the list of sequencers required by the port
                            self._sequencers[port].append(sequencer)

        # update the lists of used and unused sequencers that will be needed later on
        self._used_sequencers_numbers = []
        for port in self.ports:
            for sequencer in self._sequencers[port]:
                self._used_sequencers_numbers.append(sequencer.number)
        self._unused_sequencers_numbers = []
        for n in range(self._device_num_sequencers):
            if not n in self._used_sequencers_numbers:
                self._unused_sequencers_numbers.append(n)

        # generate and store the Waveforms dictionary, the Acquisitions dictionary, the Weights and the Program
        for port in self.ports:
            for sequencer in self._sequencers[port]:
                pulses = sequencer.pulses
                program = sequencer.program

                ## pre-process sweepers ##
                # TODO: move qibolab sweepers preprocessing to qblox controller

                # attach a sweeper attribute to the pulse so that it is easily accesible by the code that generates
                # the pseudo-assembly program
                pulse = None
                for pulse in pulses:
                    pulse.sweeper = None

                pulse_sweeper_parameters = [
                    Parameter.frequency,
                    Parameter.amplitude,
                    Parameter.duration,
                    Parameter.relative_phase,
                    Parameter.start,
                ]

                for sweeper in sweepers:
                    if sweeper.parameter in pulse_sweeper_parameters:
                        # check if this sequencer takes an active role in the sweep
                        if sweeper.pulses and set(sequencer.pulses) & set(
                            sweeper.pulses
                        ):
                            # plays an active role
                            reference_value = None
                            if (
                                sweeper.parameter == Parameter.frequency
                                and sequencer.pulses
                            ):
                                reference_value = self.get_if(sequencer.pulses[0])
                            if sweeper.parameter == Parameter.amplitude:
                                for pulse in pulses:
                                    if pulse in sweeper.pulses:
                                        reference_value = (
                                            pulse.amplitude
                                        )  # uses the amplitude of the first pulse
                            if (
                                sweeper.parameter == Parameter.duration
                                and pulse in sweeper.pulses
                            ):
                                # for duration sweepers bake waveforms
                                sweeper.qs = QbloxSweeper(
                                    program=program,
                                    type=QbloxSweeperType.duration,
                                    rel_values=pulse.idx_range,
                                )
                            else:
                                # create QbloxSweepers and attach them to qibolab sweeper
                                if (
                                    sweeper.type == SweeperType.OFFSET
                                    and reference_value
                                ):
                                    sweeper.qs = QbloxSweeper.from_sweeper(
                                        program=program,
                                        sweeper=sweeper,
                                        add_to=reference_value,
                                    )
                                elif (
                                    sweeper.type == SweeperType.FACTOR
                                    and reference_value
                                ):
                                    sweeper.qs = QbloxSweeper.from_sweeper(
                                        program=program,
                                        sweeper=sweeper,
                                        multiply_to=reference_value,
                                    )
                                else:
                                    sweeper.qs = QbloxSweeper.from_sweeper(
                                        program=program, sweeper=sweeper
                                    )

                            # finally attach QbloxSweepers to the pulses being swept
                            sweeper.qs.update_parameters = True
                            pulse.sweeper = sweeper.qs
                        else:
                            # does not play an active role
                            sweeper.qs = QbloxSweeper(
                                program=program,
                                type=QbloxSweeperType.number,
                                rel_values=range(len(sweeper.values)),
                                name=sweeper.parameter.name,
                            )

                    # else: # qubit_sweeper_parameters
                    #     if sweeper.qubits and sequencer.qubit in [_.name for _ in sweeper.qubits]:
                    #         # plays an active role
                    #         if sweeper.parameter == Parameter.bias:
                    #             reference_value = self.ports[port].offset
                    #             # create QbloxSweepers and attach them to qibolab sweeper
                    #             if sweeper.type == SweeperType.ABSOLUTE:
                    #                 sweeper.qs = QbloxSweeper.from_sweeper(
                    #                     program=program, sweeper=sweeper, add_to=-reference_value
                    #                 )
                    #             elif sweeper.type == SweeperType.OFFSET:
                    #                 sweeper.qs = QbloxSweeper.from_sweeper(program=program, sweeper=sweeper)
                    #             elif sweeper.type == SweeperType.FACTOR:
                    #                 raise Exception("SweeperType.FACTOR for Parameter.bias not supported")
                    #             sweeper.qs.update_parameters = True
                    #     else:
                    #         # does not play an active role
                    #         sweeper.qs = QbloxSweeper(
                    #             program=program, type=QbloxSweeperType.number, rel_values=range(len(sweeper.values)),
                    #             name = sweeper.parameter.name
                    #         )
                    else:
                        # does not play an active role
                        sweeper.qs = QbloxSweeper(
                            program=program,
                            type=QbloxSweeperType.number,
                            rel_values=range(len(sweeper.values)),
                            name=sweeper.parameter.name,
                        )

                    # # FIXME: for qubit sweepers (Parameter.bias, Parameter.attenuation, Parameter.gain), the qubit
                    # # information alone is not enough to determine what instrument parameter is to be swept.
                    # # For example port gain, both the drive and readout ports have gain parameters.
                    # # Until this is resolved, and since bias is only implemented with QCMs offset, this instrument will
                    # # never take an active role in those sweeps.

                # Waveforms
                for index, waveform in enumerate(
                    sequencer.waveforms_buffer.unique_waveforms
                ):
                    sequencer.waveforms[waveform.serial] = {
                        "data": waveform.data.tolist(),
                        "index": index,
                    }

                # Program
                minimum_delay_between_instructions = 4

                sequence_total_duration = (
                    pulses.finish
                )  # the minimum delay between instructions is 4ns
                time_between_repetitions = repetition_duration - sequence_total_duration
                assert time_between_repetitions > minimum_delay_between_instructions
                # TODO: currently relaxation_time needs to be greater than acquisition_hold_off
                # so that the time_between_repetitions is equal to the sequence_total_duration + relaxation_time
                # to be compatible with th erest of the platforms, change it so that time_between_repetitions
                # is equal to pulsesequence duration + acquisition_hold_off if relaxation_time < acquisition_hold_off

                # create registers for key variables
                # nshots is used in the loop that iterates over the number of shots
                nshots_register = Register(program, "nshots")
                # navgs is used in the loop of hardware averages
                navgs_register = Register(program, "navgs")

                header_block = Block("setup")

                body_block = Block()

                body_block.append(f"wait_sync {minimum_delay_between_instructions}")
                if self.ports[port].hardware_mod_en:
                    body_block.append("reset_ph")
                    body_block.append_spacer()

                pulses_block = Block("play")
                # Add an initial wait instruction for the first pulse of the sequence
                initial_wait_block = wait_block(
                    wait_time=pulses[0].start,
                    register=Register(program),
                    force_multiples_of_four=False,
                )
                pulses_block += initial_wait_block

                for n in range(pulses.count):
                    if (
                        pulses[n].sweeper
                        and pulses[n].sweeper.type == QbloxSweeperType.start
                    ):
                        pulses_block.append(f"wait {pulses[n].sweeper.register}")

                    if self.ports[port].hardware_mod_en:
                        # # Set frequency
                        # _if = self.get_if(pulses[n])
                        # pulses_block.append(f"set_freq {convert_frequency(_if)}", f"set intermediate frequency to {_if} Hz")

                        # Set phase
                        if (
                            pulses[n].sweeper
                            and pulses[n].sweeper.type
                            == QbloxSweeperType.relative_phase
                        ):
                            pulses_block.append(f"set_ph {pulses[n].sweeper.register}")
                        else:
                            pulses_block.append(
                                f"set_ph {convert_phase(pulses[n].relative_phase)}",
                                comment=f"set relative phase {pulses[n].relative_phase} rads",
                            )

                    # Calculate the delay_after_play that is to be used as an argument to the play instruction
                    if len(pulses) > n + 1:
                        # If there are more pulses to be played, the delay is the time between the pulse end and the next pulse start
                        delay_after_play = pulses[n + 1].start - pulses[n].start
                    else:
                        delay_after_play = sequence_total_duration - pulses[n].start

                    if delay_after_play < minimum_delay_between_instructions:
                        raise Exception(
                            f"The minimum delay between the start of two pulses in the same channel is {minimum_delay_between_instructions}ns."
                        )

                    if (
                        pulses[n].sweeper
                        and pulses[n].sweeper.type == QbloxSweeperType.duration
                    ):
                        RI = pulses[n].sweeper.register
                        if pulses[n].type == PulseType.FLUX:
                            RQ = pulses[n].sweeper.register
                        else:
                            RQ = pulses[n].sweeper.aux_register

                        pulses_block.append(
                            f"play  {RI},{RQ},{delay_after_play}",  # FIXME delay_after_play won't work as the duration increases
                            comment=f"play pulse {pulses[n]} sweeping its duration",
                        )
                    else:
                        # Prepare play instruction: play wave_i_index, wave_q_index, delay_next_instruction
                        pulses_block.append(
                            f"play  {sequencer.waveforms_buffer.unique_waveforms.index(pulses[n].waveform_i)},{sequencer.waveforms_buffer.unique_waveforms.index(pulses[n].waveform_q)},{delay_after_play}",
                            comment=f"play waveforms {pulses[n]}",
                        )

                body_block += pulses_block
                body_block.append_spacer()

                final_reset_block = wait_block(
                    wait_time=time_between_repetitions,
                    register=Register(program),
                    force_multiples_of_four=False,
                )

                body_block += final_reset_block

                footer_block = Block("cleaup")
                footer_block.append(f"stop")

                # wrap pulses block in sweepers loop blocks
                for sweeper in sweepers:
                    body_block = sweeper.qs.block(inner_block=body_block)

                nshots_block: Block = loop_block(
                    start=0,
                    stop=nshots,
                    step=1,
                    register=nshots_register,
                    block=body_block,
                )

                navgs_block = loop_block(
                    start=0,
                    stop=navgs,
                    step=1,
                    register=navgs_register,
                    block=nshots_block,
                )
                program.add_blocks(header_block, navgs_block, footer_block)

                sequencer.program = repr(program)

    def upload(self):
        """Uploads waveforms and programs of all sequencers and arms them in
        preparation for execution.

        This method should be called after `process_pulse_sequence()`.
        It configures certain parameters of the instrument based on the
        needs of resources determined while processing the pulse
        sequence.
        """
        # Setup
        for sequencer_number in self._used_sequencers_numbers:
            target = self.device.sequencers[sequencer_number]

            target.set("sync_en", True)
            target.set("marker_ovr_en", True)
            target.set("marker_ovr_value", 15)  # Default after reboot = 0
        for sequencer_number in self._unused_sequencers_numbers:
            target = self.device.sequencers[sequencer_number]

            target.set("marker_ovr_value", 0)  # Default after reboot = 0
            target.set("marker_ovr_en", True)  # Default after reboot = False
            target.set("sync_en", False)
            if sequencer_number >= 2:  # Never disconnect default sequencers
                target.set("connect_out0", "off")
                target.set("connect_out1", "off")

        # Upload waveforms and program
        qblox_dict = {}
        sequencer: Sequencer
        for port in self.ports:
            for sequencer in self._sequencers[port]:
                # Add sequence program and waveforms to single dictionary
                qblox_dict[sequencer] = {
                    "waveforms": sequencer.waveforms,
                    "weights": sequencer.weights,
                    "acquisitions": sequencer.acquisitions,
                    "program": sequencer.program,
                }

                # Upload dictionary to the device sequencers
                self.device.sequencers[sequencer.number].sequence(qblox_dict[sequencer])

                # DEBUG: QCM RF Save sequence to file
                if self._debug_folder != "":
                    filename = (
                        self._debug_folder
                        + f"Z_{self.name}_sequencer{sequencer.number}_sequence.json"
                    )
                    with open(filename, "w", encoding="utf-8") as file:
                        json.dump(qblox_dict[sequencer], file, indent=4)
                        file.write(sequencer.program)

        # Arm sequencers
        for sequencer_number in self._used_sequencers_numbers:
            self.device.arm_sequencer(sequencer_number)

        # DEBUG: QCM RF Print Readable Snapshot
        # print(self.name)
        # self.device.print_readable_snapshot(update=True)

        # DEBUG: QCM RF Save Readable Snapshot
        from qibolab.instruments.qblox.debug import print_readable_snapshot

        if self._debug_folder != "":
            filename = self._debug_folder + f"Z_{self.name}_snapshot.json"
            with open(filename, "w", encoding="utf-8") as file:
                print_readable_snapshot(self.device, file, update=True)

    def play_sequence(self):
        """Plays the sequence of pulses.

        Starts the sequencers needed to play the sequence of pulses.
        """

        for sequencer_number in self._used_sequencers_numbers:
            # Start used sequencers
            self.device.start_sequencer(sequencer_number)

    def start(self):
        """Empty method to comply with Instrument interface."""
        pass

    def stop(self):
        """Stops all sequencers."""
        from qibo.config import log

        for sequencer_number in self._used_sequencers_numbers:
            state = self.device.get_sequencer_state(sequencer_number)
            if state.status != "STOPPED":
                log.warning(
                    f"Device {self.device.sequencers[sequencer_number].name} did not stop normally\nstate: {state}"
                )
        try:
            self.device.stop_sequencer()
        except:
            log.warning("Unable to stop sequencers")

    def disconnect(self):
        """Empty method to comply with Instrument interface."""
        self.is_connected = False
        self.device = None<|MERGE_RESOLUTION|>--- conflicted
+++ resolved
@@ -5,13 +5,7 @@
 from qblox_instruments.qcodes_drivers.cluster import Cluster as QbloxCluster
 from qblox_instruments.qcodes_drivers.qcm_qrm import QcmQrm as QbloxQrmQcm
 
-<<<<<<< HEAD
-from qibolab.instruments.qblox.cluster import Cluster
 from qibolab.instruments.qblox.module import ClusterModule
-=======
-from qibolab.instruments.abstract import Instrument
-from qibolab.instruments.qblox.port import QbloxOutputPort
->>>>>>> daac4998
 from qibolab.instruments.qblox.q1asm import (
     Block,
     Register,
@@ -121,33 +115,8 @@
     DEFAULT_SEQUENCERS = {"o1": 0, "o2": 1}
     FREQUENCY_LIMIT = 500e6
 
-<<<<<<< HEAD
-    def __init__(self, name: str, address: str, cluster: Cluster):
-        """
-        Initialize a Qblox QCM-RF module.
-=======
-    property_wrapper = lambda parent, *parameter: property(
-        lambda self: parent.device.get(parameter[0]),
-        lambda self, x: parent._set_device_parameter(
-            parent.device, *parameter, value=x
-        ),
-    )
-    property_wrapper.__doc__ = """A lambda function used to create properties that wrap around the device parameters and
-    caches their value using `_set_device_parameter()`.
-    """
-    sequencer_property_wrapper = lambda parent, sequencer, *parameter: property(
-        lambda self: parent.device.sequencers[sequencer].get(parameter[0]),
-        lambda self, x: parent._set_device_parameter(
-            parent.device.sequencers[sequencer], *parameter, value=x
-        ),
-    )
-    sequencer_property_wrapper.__doc__ = """A lambda function used to create properties that wrap around the device sequencer
-    parameters and caches their value using `_set_device_parameter()`.
-    """
-
     def __init__(self, name: str, address: str):
         """Initialize a Qblox QCM-RF module.
->>>>>>> daac4998
 
         Parameters:
         - name: An arbitrary name to identify the module.
@@ -268,17 +237,6 @@
                   using the numerically controlled oscillator within the fpga. It only requires the upload of the pulse envelope waveform.
                   At the moment this param is not loaded but is always set to True.
         """
-<<<<<<< HEAD
-=======
-        for port_num, port in enumerate(settings):
-            self.ports[port] = QbloxOutputPort(
-                self,
-                self.DEFAULT_SEQUENCERS[port],
-                port_number=port_num,
-                port_name=port,
-            )
-            self._sequencers[port] = []
->>>>>>> daac4998
         self.settings = settings if settings else self.settings
 
     def _get_next_sequencer(self, port, frequency, qubit: None):
