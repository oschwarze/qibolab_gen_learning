"""Qblox Cluster QRM-RF driver."""

import json
import time

import numpy as np
from qblox_instruments.qcodes_drivers.cluster import Cluster as QbloxCluster
from qblox_instruments.qcodes_drivers.qcm_qrm import QcmQrm as QbloxQrmQcm
from qibo.config import log

from qibolab.pulses import Pulse, PulseSequence, PulseType
from qibolab.sweeper import Parameter, Sweeper, SweeperType

from .acquisition import AveragedAcquisition, DemodulatedAcquisition
from .module import ClusterModule
from .q1asm import Block, Register, convert_phase, loop_block, wait_block
from .sequencer import Sequencer, WaveformsBuffer
from .sweeper import QbloxSweeper, QbloxSweeperType


class ClusterQRM_RF(ClusterModule):
    """Qblox Cluster Qubit Readout Module RF driver.

    Qubit Readout Module RF (QRM-RF) is an instrument that integrates an arbitrary wave generator, a digitizer,
    a local oscillator and a mixer. It has one output and one input port. Each port has a path0 and path1 for the
    i(in-phase) and q(quadrature) components of the RF signal. The sampling rate of its ADC/DAC is 1 GSPS.
    https://www.qblox.com/cluster

    The class aims to simplify the configuration of the instrument, exposing only those parameters most frequently
    used and hiding other more complex settings.

    A reference to the underlying `qblox_instruments.qcodes_drivers.qcm_qrm.QRM_QCM` object is provided via the
    attribute `device`, allowing the advanced user to gain access to the features that are not exposed directly
    by the class.

    In order to accelerate the execution, the instrument settings are cached, so that the communication with the
    instrument only happens when the parameters change. This caching is done with the method
    `_set_device_parameter(target, *parameters, value)`.

    .. code-block:: text

        ports:
            o1:                                             # output port settings
                channel                     : L3-25a
                attenuation                 : 30                # (dB) 0 to 60, must be multiple of 2
                lo_enabled                  : true
                lo_frequency                : 6_000_000_000     # (Hz) from 2e9 to 18e9
                gain                        : 1                 # for path0 and path1 -1.0<=v<=1.0
            i1:                                             # input port settings
                channel                     : L2-5a
                acquisition_hold_off        : 130               # minimum 4ns
                acquisition_duration        : 1800

        classification_parameters:
            0: # qubit id
                rotation_angle              : 0                 # in degrees 0.0<=v<=360.0
                threshold                   : 0                 # in V
            1:
                rotation_angle              : 194.272
                threshold                   : 0.011197
            2:
                rotation_angle              : 104.002
                threshold                   : 0.012745

    Attributes:
        name (str): A unique name given to the instrument.
        address (str): IP_address:module_number; the IP address of the cluster and
            the module number.
        device (QcmQrm): A reference to the underlying `qblox_instruments.qcodes_drivers.qcm_qrm.QcmQrm` object.
            It can be used to access other features not directly exposed by this wrapper.
            https://qblox-qblox-instruments.readthedocs-hosted.com/en/master/api_reference/qcm_qrm.html

        ports = A dictionary giving access to the input and output ports objects.

            - ports['o1']: Output port
            - ports['i1']: Input port

            - ports['o1'].channel (int | str): the id of the refrigerator channel the output port o1 is connected to.
            - ports['o1'].attenuation (int): (mapped to qrm.out0_att) Controls the attenuation applied to the output
              port. It must be a multiple of 2.
            - ports['o1'].lo_enabled (bool): (mapped to qrm.out0_in0_lo_en) Enables or disables the local oscillator.
            - ports['o1'].lo_frequency (int): (mapped to qrm.out0_in0_lo_freq) Sets the frequency of the local oscillator.
            - ports['o1'].gain (float): (mapped to qrm.sequencers[0].gain_awg_path0 and qrm.sequencers[0].gain_awg_path1)
              Sets the gain on both paths of the output port.
            - ports['o1'].hardware_mod_en (bool): (mapped to qrm.sequencers[0].mod_en_awg) Enables pulse modulation
              in hardware. When set to False, pulse modulation is done in software, at the host computer, and the
              modulated pulse waveform is uploaded to the instrument. When set to True, the envelope of the pulse
              is uploaded to the instrument and it is modulated in real time by the FPGA of the instrument, using
              the sequencer nco (numerically controlled oscillator).
            - ports['o1'].nco_freq (int): (mapped to qrm.sequencers[0].nco_freq). Mapped, but not configurable from
              the runcard.
            - ports['o1'].nco_phase_offs = (mapped to qrm.sequencers[0].nco_phase_offs). Mapped, but not configurable
              from the runcard.

            - ports['i1'].channel (int | str): the id of the refrigerator channel the input port o1 is connected to.
            - ports['i1'].acquisition_hold_off (int): Delay between the moment the readout pulse starts to be played and
              the start of the acquisition, in ns. It must be > 0 and multiple of 4.
            - ports['i1'].acquisition_duration (int): (mapped to qrm.sequencers[0].integration_length_acq) Duration
              of the pulse acquisition, in ns. It must be > 0 and multiple of 4.
            - ports['i1'].hardware_demod_en (bool): (mapped to qrm.sequencers[0].demod_en_acq) Enables demodulation
              and integration of the acquired pulses in hardware. When set to False, the filtration, demodulation
              and integration of the acquired pulses is done at the host computer. When set to True, the
              demodulation, integration and discretization of the pulse is done in real time at the FPGA of the
              instrument.

                - Sequencer 0 is used always for acquisitions and it is the first sequencer used to synthesise pulses.
                - Sequencer 1 to 6 are used as needed to synthesise simultaneous pulses on the same channel (required in
                  multiplexed readout) or when the memory of the default sequencers rans out.

        classification_parameters (dict): A dictionary containing the parameters needed classify the state of each qubit.
            from a single shot measurement:
        qubit_id (dict): the id of the qubit
            rotation_angle (float): 0   # in degrees 0.0<=v<=360.0. The angle of the rotation applied at the
            origin of the i q plane, that put the centroids of the state ``|0>`` and state ``|1>`` in a horizontal line.
            The rotation puts the centroid of state ``|1>`` to the right side of centroid of state ``|0>``.
        threshold (float): 0        # in V. The real component of the point along the horizontal line
            connecting both state centroids (after being rotated), that maximises the fidelity of the
            classification.

        channels (list): A list of the channels to which the instrument is connected.
    """

    DEFAULT_SEQUENCERS: dict = {"o1": 0, "i1": 0}
    FREQUENCY_LIMIT = 500e6  # 500 MHz

    def __init__(self, name: str, address: str):
        """Initialize a Qblox QRM-RF module.

        Parameters:
        - name: An arbitrary name to identify the module.
        - address: The network address of the instrument, specified as "cluster_IP:module_slot_idx".
        - cluster: The Cluster object to which the QRM-RF module is connected.

        Example:
        To create a ClusterQRM_RF instance named 'qrm_rf' connected to slot 2 of a Cluster at address '192.168.0.100':
        >>> cluster_instance = Cluster("cluster","192.168.1.100", settings)
        >>> qrm_module = ClusterQRM_RF(name="qrm_rf", address="192.168.1.100:2", cluster=cluster_instance)
        """

        super().__init__(name, address)
        self.device: QbloxQrmQcm = None
        self.classification_parameters: dict = {}
        self.settings: dict = {}

        self._debug_folder: str = ""
        self._input_ports_keys = ["i1"]
        self._output_ports_keys = ["o1"]
        self._sequencers: dict[Sequencer] = {"o1": []}
        self.channel_map: dict = {}
        self._device_num_output_ports = 1
        self._device_num_sequencers: int
        self._free_sequencers_numbers: list[int] = []
        self._used_sequencers_numbers: list[int] = []
        self._unused_sequencers_numbers: list[int] = []
        self._execution_time: float = 0

    def _set_default_values(self):
        # disable all sequencer connections
        self.device.disconnect_outputs()
        self.device.disconnect_inputs()

        # set I (path0) and Q (path1) offset to zero on output port 0. Default values after reboot = 7.625
        [self.device.set(f"out0_offset_path{i}", 0) for i in range(2)]
        # set input port parameters to default
        self.device.set("in0_att", 0)
        self.device.set("scope_acq_avg_mode_en_path0", True)
        self.device.set("scope_acq_avg_mode_en_path1", True)
        self.device.set("scope_acq_sequencer_select", self.DEFAULT_SEQUENCERS["i1"])
        self.device.set("scope_acq_trigger_level_path0", 0)
        self.device.set("scope_acq_trigger_level_path1", 0)
        self.device.set("scope_acq_trigger_mode_path0", "sequencer")
        self.device.set("scope_acq_trigger_mode_path1", "sequencer")
        # initialise the parameters of the default sequencer to the default values,
        # the rest of the sequencers are disconnected, but will be configured
        # with the same parameters as the default in process_pulse_sequence()
        target = self.device.sequencers[self.DEFAULT_SEQUENCERS["o1"]]
        for name, value in self.DEFAULT_SEQUENCERS_VALUES.items():
            target.set(name, value)

        # connect sequencer to out/in ports
        target.set("connect_out0", "IQ")
        target.set("connect_acq", "in0")

    def connect(self, cluster: QbloxCluster = None):
        """Connects to the instrument using the instrument settings in the
        runcard.

        Once connected, it creates port classes with properties mapped
        to various instrument parameters, and initialises the the
        underlying device parameters. It uploads to the module the port
        settings loaded from the runcard.
        """
        if self.is_connected:
            return

        elif cluster is not None:
            self.device = cluster.modules[int(self.address.split(":")[1]) - 1]
            # test connection with module
            if not self.device.present():
                raise ConnectionError(
                    f"Module {self.device.name} not connected to cluster {cluster.name}"
                )
            # once connected, initialise the parameters of the device to the default values
            self._device_num_sequencers = len(self.device.sequencers)
            self._set_default_values()
            # then set the value loaded from the runcard
            try:
                if "o1" in self.settings:
                    self._ports["o1"].attenuation = self.settings["o1"]["attenuation"]
                    if self.settings["o1"]["lo_frequency"]:
                        self._ports["o1"].lo_enabled = True
                        self._ports["o1"].lo_frequency = self.settings["o1"][
                            "lo_frequency"
                        ]
                    self._ports["o1"].hardware_mod_en = True
                    self._ports["o1"].nco_freq = 0
                    self._ports["o1"].nco_phase_offs = 0

                if "i1" in self.settings:
                    self._ports["i1"].hardware_demod_en = True
                    self._ports["i1"].acquisition_hold_off = self.settings["i1"][
                        "acquisition_hold_off"
                    ]
                    self._ports["i1"].acquisition_duration = self.settings["i1"][
                        "acquisition_duration"
                    ]
            except Exception as error:
                raise RuntimeError(
                    f"Unable to initialize port parameters on module {self.name}: {error}"
                )
            self.is_connected = True

    def setup(self, **settings):
        """Cache the settings of the runcard and instantiate the ports of the
        module.

        Args:
            **settings: dict = A dictionary of settings loaded from the runcard:

                - settings['o1']['attenuation'] (int): [0 to 60 dBm, in multiples of 2] attenuation at the output.
                - settings['o1']['lo_enabled'] (bool): enable or disable local oscillator for up-conversion.
                - settings['o1']['lo_frequency'] (int): [2_000_000_000 to 18_000_000_000 Hz] local oscillator
                  frequency.
                - settings['o1']['hardware_mod_en'] (bool): enables Hardware Modulation. In this mode, pulses are
                  modulated to the intermediate frequency using the numerically controlled oscillator within the
                  fpga. It only requires the upload of the pulse envelope waveform.
                  At the moment this param is not loaded but is always set to True.

                - settings['i1']['hardware_demod_en'] (bool): enables Hardware Demodulation. In this mode, the
                  sequencers of the fpga demodulate, integrate and classify the results for every shot. Once
                  integrated, the i and q values and the result of the classification requires much less memory,
                  so they can be stored for every shot in separate `bins` and retrieved later. Hardware Demodulation
                  also allows making multiple readouts on the same qubit at different points in the circuit, which is
                  not possible with Software Demodulation. At the moment this param is not loaded but is always set to True.
                - settings['i1']['acquisition_hold_off'] (int): [0 to 16834 ns, in multiples of 4] the time between the moment
                  the start of the readout pulse begins to be played, and the start of the acquisition. This is used
                  to account for the time of flight of the pulses from the output port to the input port.
                - settings['i1']['acquisition_duration'] (int): [0 to 8192 ns] the duration of the acquisition. It is limited by
                  the amount of memory available in the fpga to store i q samples.
        """
        self.settings = settings if settings else self.settings

    def _get_next_sequencer(self, port: str, frequency: int, qubits: dict, qubit: None):
        """Retrieves and configures the next avaliable sequencer.

        The parameters of the new sequencer are copied from those of the default sequencer, except for the intermediate
        frequency and classification parameters.

        Args:
            port (str):
            frequency (int):
            qubit (str|int):
        Raises:
            Exception = If attempting to set a parameter without a connection to the instrument.
        """

        # select a new sequencer and configure it as required
        next_sequencer_number = self._free_sequencers_numbers.pop(0)
        default_sequencer_number = self.DEFAULT_SEQUENCERS[port]
        if next_sequencer_number != default_sequencer_number:
            self.clone_sequencer_params(default_sequencer_number, next_sequencer_number)

        # if hardware demodulation is enabled, configure nco_frequency and classification parameters
        if self._ports["i1"].hardware_demod_en or self._ports["o1"].hardware_mod_en:
            self.device.sequencers[next_sequencer_number].set("nco_freq", frequency)
            # It assumes all pulses in non_overlapping_pulses set have the same frequency.
            # Non-overlapping pulses of different frequencies on the same qubit channel, with hardware_demod_en
            # would lead to wrong results.
            # TODO: Throw error in that event or implement non_overlapping_same_frequency_pulses
            # Even better, set the frequency before each pulse is played (would work with hardware modulation only)

<<<<<<< HEAD
        if self.ports["i1"].hardware_demod_en and qubits[qubit].threshold is not None:
=======
        # if self._ports["i1"].hardware_demod_en and qubit in self.classification_parameters:
        if self._ports["i1"].hardware_demod_en and not qubits[qubit].threshold is None:
>>>>>>> 47d1d550
            self.device.sequencers[next_sequencer_number].set(
                "thresholded_acq_rotation",
                (qubits[qubit].iq_angle * 360 / (2 * np.pi)) % 360,
            )
            self.device.sequencers[next_sequencer_number].set(
                "thresholded_acq_threshold",
                qubits[qubit].threshold * self._ports["i1"].acquisition_duration,
            )
        # create sequencer wrapper
        sequencer = Sequencer(next_sequencer_number)
        sequencer.qubit = qubit
        return sequencer

    def process_pulse_sequence(
        self,
        qubits: dict,
        sequence: PulseSequence,
        navgs: int,
        nshots: int,
        repetition_duration: int,
        sweepers=None,
    ):
        """Processes a sequence of pulses and sweepers, generating the
        waveforms and program required by the instrument to synthesise them.

        The output of the process is a list of sequencers used for each port, configured with the information
        required to play the sequence.
        The following features are supported:

            - multiplexed readout of up to 6 qubits
            - overlapping pulses
            - hardware modulation, demodulation, and classification
            - software modulation, with support for arbitrary pulses
            - software demodulation
            - binned acquisition
            -  real-time sweepers of

                - pulse frequency (requires hardware modulation)
                - pulse relative phase (requires hardware modulation)
                - pulse amplitude
                - pulse start
                - pulse duration
                - port gain
                - port offset

            - multiple readouts for the same qubit (sequence unrolling)
            - pulses of up to 8192 pairs of i, q samples
            - sequencer memory optimisation (waveforms cache)
            - extended waveform memory with the use of multiple sequencers
            - intrument parameters cache

        Args:
            instrument_pulses (PulseSequence): A collection of Pulse objects to be played by the instrument.
            navgs (int): The number of times the sequence of pulses should be executed averaging the results.
            nshots (int): The number of times the sequence of pulses should be executed without averaging.
            repetition_duration (int): The total duration of the pulse sequence execution plus the reset/relaxation time.
            sweepers (list(Sweeper)): A list of Sweeper objects to be implemented.
        """
        if sweepers is None:
            sweepers = []
        sequencer: Sequencer
        sweeper: Sweeper
        # calculate the number of bins
        num_bins = nshots
        for sweeper in sweepers:
            num_bins *= len(sweeper.values)

        # estimate the execution time
        self._execution_time = (
            navgs * num_bins * ((repetition_duration + 1000 * len(sweepers)) * 1e-9)
        )

        port = "o1"
        # initialise the list of free sequencer numbers to include the default for each port {'o1': 0}
        self._free_sequencers_numbers = [*range(self._device_num_sequencers)]

        # split the collection of instruments pulses by ports
        port_pulses = self.filter_port_pulse(sequence, qubits, self.ports[port])

        # initialise the list of sequencers required by the port
        self._sequencers[port] = []

        if not port_pulses.is_empty:
            # split the collection of port pulses in non overlapping pulses
            non_overlapping_pulses: PulseSequence
            for non_overlapping_pulses in port_pulses.separate_overlapping_pulses():
                # each set of not overlapping pulses will be played by a separate sequencer
                # check sequencer availability
                if len(self._free_sequencers_numbers) == 0:
                    raise Exception(
                        f"The number of sequencers requried to play the sequence exceeds the number available {self._device_num_sequencers}."
                    )
                # get next sequencer
                sequencer = self._get_next_sequencer(
                    port=port,
                    frequency=self.get_if(non_overlapping_pulses[0]),
                    qubits=qubits,
                    qubit=non_overlapping_pulses[0].qubit,
                )
                # add the sequencer to the list of sequencers required by the port
                self._sequencers[port].append(sequencer)

                # make a temporary copy of the pulses to be processed
                pulses_to_be_processed = non_overlapping_pulses.shallow_copy()
                while not pulses_to_be_processed.is_empty:
                    pulse: Pulse = pulses_to_be_processed[0]
                    # attempt to save the waveforms to the sequencer waveforms buffer
                    try:
                        sequencer.waveforms_buffer.add_waveforms(
                            pulse, self._ports[port].hardware_mod_en, sweepers
                        )
                        sequencer.pulses.add(pulse)
                        pulses_to_be_processed.remove(pulse)

                    # if there is not enough memory in the current sequencer, use another one
                    except WaveformsBuffer.NotEnoughMemory:
                        if (
                            len(pulse.waveform_i) + len(pulse.waveform_q)
                            > WaveformsBuffer.SIZE
                        ):
                            raise NotImplementedError(
                                f"Pulses with waveforms longer than the memory of a sequencer ({WaveformsBuffer.SIZE // 2}) are not supported."
                            )
                        if len(self._free_sequencers_numbers) == 0:
                            raise Exception(
                                f"The number of sequencers requried to play the sequence exceeds the number available {self._device_num_sequencers}."
                            )
                        # get next sequencer
                        sequencer = self._get_next_sequencer(
                            port=port,
                            frequency=self.get_if(non_overlapping_pulses[0]),
                            qubits=qubits,
                            qubit=non_overlapping_pulses[0].qubit,
                        )
                        # add the sequencer to the list of sequencers required by the port
                        self._sequencers[port].append(sequencer)

        # update the lists of used and unused sequencers that will be needed later on
        self._used_sequencers_numbers = []
        for port in self._output_ports_keys:
            for sequencer in self._sequencers[port]:
                self._used_sequencers_numbers.append(sequencer.number)
        self._unused_sequencers_numbers = []
        for n in range(self._device_num_sequencers):
            if not n in self._used_sequencers_numbers:
                self._unused_sequencers_numbers.append(n)

        # generate and store the Waveforms dictionary, the Acquisitions dictionary, the Weights and the Program
        for port in self._output_ports_keys:
            for sequencer in self._sequencers[port]:
                pulses = sequencer.pulses
                program = sequencer.program

                ## pre-process sweepers ##
                # TODO: move qibolab sweepers preprocessing to qblox controller

                # attach a sweeper attribute to the pulse so that it is easily accesible by the code that generates
                # the pseudo-assembly program
                pulse = None
                for pulse in pulses:
                    pulse.sweeper = None

                pulse_sweeper_parameters = [
                    Parameter.frequency,
                    Parameter.amplitude,
                    Parameter.duration,
                    Parameter.relative_phase,
                    Parameter.start,
                ]

                for sweeper in sweepers:
                    if sweeper.parameter in pulse_sweeper_parameters:
                        # check if this sequencer takes an active role in the sweep
                        if sweeper.pulses and set(sequencer.pulses) & set(
                            sweeper.pulses
                        ):
                            # plays an active role
                            reference_value = None
                            if sweeper.parameter == Parameter.frequency:
                                if sequencer.pulses:
                                    reference_value = self.get_if(
                                        sequencer.pulses[0]
                                    )  # uses the frequency of the first pulse (assuming all same freq)
                            if sweeper.parameter == Parameter.amplitude:
                                for pulse in pulses:
                                    if pulse in sweeper.pulses:
                                        reference_value = (
                                            pulse.amplitude
                                        )  # uses the amplitude of the first pulse
                            if (
                                sweeper.parameter == Parameter.duration
                                and pulse in sweeper.pulses
                            ):
                                # for duration sweepers bake waveforms
                                sweeper.qs = QbloxSweeper(
                                    program=program,
                                    type=QbloxSweeperType.duration,
                                    rel_values=pulse.idx_range,
                                )
                            else:
                                # create QbloxSweepers and attach them to qibolab sweeper
                                if (
                                    sweeper.type == SweeperType.OFFSET
                                    and reference_value
                                ):
                                    sweeper.qs = QbloxSweeper.from_sweeper(
                                        program=program,
                                        sweeper=sweeper,
                                        add_to=reference_value,
                                    )
                                elif (
                                    sweeper.type == SweeperType.FACTOR
                                    and reference_value
                                ):
                                    sweeper.qs = QbloxSweeper.from_sweeper(
                                        program=program,
                                        sweeper=sweeper,
                                        multiply_to=reference_value,
                                    )
                                else:
                                    sweeper.qs = QbloxSweeper.from_sweeper(
                                        program=program, sweeper=sweeper
                                    )

                            # finally attach QbloxSweepers to the pulses being swept
                            sweeper.qs.update_parameters = True
                            pulse.sweeper = sweeper.qs
                        else:
                            # does not play an active role
                            sweeper.qs = QbloxSweeper(
                                program=program,
                                type=QbloxSweeperType.number,
                                rel_values=range(len(sweeper.values)),
                                name=sweeper.parameter.name,
                            )

                    # else: # qubit_sweeper_parameters
                    #     if sweeper.qubits and sequencer.qubit in [_.name for _ in sweeper.qubits]:
                    #         # plays an active role
                    #         if sweeper.parameter == Parameter.bias:
                    #             reference_value = self._ports[port].offset
                    #             # create QbloxSweepers and attach them to qibolab sweeper
                    #             if sweeper.type == SweeperType.ABSOLUTE:
                    #                 sweeper.qs = QbloxSweeper.from_sweeper(
                    #                     program=program, sweeper=sweeper, add_to=-reference_value
                    #                 )
                    #             elif sweeper.type == SweeperType.OFFSET:
                    #                 sweeper.qs = QbloxSweeper.from_sweeper(program=program, sweeper=sweeper)
                    #             elif sweeper.type == SweeperType.FACTOR:
                    #                 raise Exception("SweeperType.FACTOR for Parameter.bias not supported")
                    #             sweeper.qs.update_parameters = True
                    #     else:
                    #         # does not play an active role
                    #         sweeper.qs = QbloxSweeper(
                    #             program=program, type=QbloxSweeperType.number, rel_values=range(len(sweeper.values)),
                    #             name = sweeper.parameter.name
                    #         )
                    else:
                        # does not play an active role
                        sweeper.qs = QbloxSweeper(
                            program=program,
                            type=QbloxSweeperType.number,
                            rel_values=range(len(sweeper.values)),
                            name=sweeper.parameter.name,
                        )

                    # # FIXME: for qubit sweepers (Parameter.bias, Parameter.attenuation, Parameter.gain), the qubit
                    # # information alone is not enough to determine what instrument parameter is to be swept.
                    # # For example port gain, both the drive and readout ports have gain parameters.
                    # # Until this is resolved, and since bias is only implemented with QCMs offset, this instrument will
                    # # never take an active role in those sweeps.

                # Waveforms
                for index, waveform in enumerate(
                    sequencer.waveforms_buffer.unique_waveforms
                ):
                    sequencer.waveforms[waveform.serial] = {
                        "data": waveform.data.tolist(),
                        "index": index,
                    }

                # Acquisitions
                for acquisition_index, pulse in enumerate(sequencer.pulses.ro_pulses):
                    sequencer.acquisitions[pulse.serial] = {
                        "num_bins": num_bins,
                        "index": acquisition_index,
                    }

                # Add scope_acquisition to default sequencer
                if sequencer.number == self.DEFAULT_SEQUENCERS[port]:
                    sequencer.acquisitions["scope_acquisition"] = {
                        "num_bins": 1,
                        "index": acquisition_index + 1,
                    }

                # Program
                minimum_delay_between_instructions = 4

                # Active reset is not fully tested yet
                active_reset = False
                active_reset_address = 1
                active_reset_pulse_idx_I = 1
                active_reset_pulse_idx_Q = 1

                sequence_total_duration = (
                    pulses.finish
                )  # the minimum delay between instructions is 4ns
                time_between_repetitions = repetition_duration - sequence_total_duration
                assert time_between_repetitions > minimum_delay_between_instructions
                # TODO: currently relaxation_time needs to be greater than acquisition_hold_off
                # so that the time_between_repetitions is equal to the sequence_total_duration + relaxation_time
                # to be compatible with th erest of the platforms, change it so that time_between_repetitions
                # is equal to pulsesequence duration + acquisition_hold_off if relaxation_time < acquisition_hold_off

                # create registers for key variables
                # nshots is used in the loop that iterates over the number of shots
                nshots_register = Register(program, "nshots")
                # during a sweep, each shot is saved in the bin bin_n
                bin_n = Register(program, "bin_n")
                # navgs is used in the loop of hardware averages
                navgs_register = Register(program, "navgs")

                header_block = Block("setup")
                if active_reset:
                    header_block.append(
                        f"set_latch_en {active_reset_address}, 4",
                        f"monitor triggers on address {active_reset_address}",
                    )

                body_block = Block()

                body_block.append(f"wait_sync {minimum_delay_between_instructions}")
                if (
                    self._ports["i1"].hardware_demod_en
                    or self._ports["o1"].hardware_mod_en
                ):
                    body_block.append("reset_ph")
                    body_block.append_spacer()

                pulses_block = Block("play_and_acquire")
                # Add an initial wait instruction for the first pulse of the sequence
                initial_wait_block = wait_block(
                    wait_time=pulses[0].start,
                    register=Register(program),
                    force_multiples_of_four=True,
                )
                pulses_block += initial_wait_block

                for n in range(pulses.count):
                    if (
                        pulses[n].sweeper
                        and pulses[n].sweeper.type == QbloxSweeperType.start
                    ):
                        pulses_block.append(f"wait {pulses[n].sweeper.register}")

                    if self._ports["o1"].hardware_mod_en:
                        # # Set frequency
                        # _if = self.get_if(pulses[n])
                        # pulses_block.append(f"set_freq {convert_frequency(_if)}", f"set intermediate frequency to {_if} Hz")

                        # Set phase
                        if (
                            pulses[n].sweeper
                            and pulses[n].sweeper.type
                            == QbloxSweeperType.relative_phase
                        ):
                            pulses_block.append(f"set_ph {pulses[n].sweeper.register}")
                        else:
                            pulses_block.append(
                                f"set_ph {convert_phase(pulses[n].relative_phase)}",
                                comment=f"set relative phase {pulses[n].relative_phase} rads",
                            )

                    if pulses[n].type == PulseType.READOUT:
                        delay_after_play = self._ports["i1"].acquisition_hold_off

                        if len(pulses) > n + 1:
                            # If there are more pulses to be played, the delay is the time between the pulse end and the next pulse start
                            delay_after_acquire = (
                                pulses[n + 1].start
                                - pulses[n].start
                                - self._ports["i1"].acquisition_hold_off
                            )
                        else:
                            delay_after_acquire = (
                                sequence_total_duration - pulses[n].start
                            )
                            time_between_repetitions = (
                                repetition_duration
                                - sequence_total_duration
                                - self._ports["i1"].acquisition_hold_off
                            )
                            assert time_between_repetitions > 0

                        if delay_after_acquire < minimum_delay_between_instructions:
                            raise Exception(
                                f"The minimum delay after starting acquisition is {minimum_delay_between_instructions}ns."
                            )

                        if (
                            pulses[n].sweeper
                            and pulses[n].sweeper.type == QbloxSweeperType.duration
                        ):
                            RI = pulses[n].sweeper.register
                            if pulses[n].type == PulseType.FLUX:
                                RQ = pulses[n].sweeper.register
                            else:
                                RQ = pulses[n].sweeper.aux_register

                            pulses_block.append(
                                f"play  {RI},{RQ},{delay_after_play}",  # FIXME delay_after_play won't work as the duration increases
                                comment=f"play pulse {pulses[n]} sweeping its duration",
                            )
                        else:
                            # Prepare play instruction: play wave_i_index, wave_q_index, delay_next_instruction
                            pulses_block.append(
                                f"play  {sequencer.waveforms_buffer.unique_waveforms.index(pulses[n].waveform_i)},{sequencer.waveforms_buffer.unique_waveforms.index(pulses[n].waveform_q)},{delay_after_play}",
                                comment=f"play waveforms {pulses[n]}",
                            )

                        # Prepare acquire instruction: acquire acquisition_index, bin_index, delay_next_instruction
                        if active_reset:
                            pulses_block.append(
                                f"acquire {pulses.ro_pulses.index(pulses[n])},{bin_n},4"
                            )
                            pulses_block.append(
                                f"latch_rst {delay_after_acquire + 300 - 4}"
                            )
                        else:
                            pulses_block.append(
                                f"acquire {pulses.ro_pulses.index(pulses[n])},{bin_n},{delay_after_acquire}"
                            )

                    else:
                        # Calculate the delay_after_play that is to be used as an argument to the play instruction
                        if len(pulses) > n + 1:
                            # If there are more pulses to be played, the delay is the time between the pulse end and the next pulse start
                            delay_after_play = pulses[n + 1].start - pulses[n].start
                        else:
                            delay_after_play = sequence_total_duration - pulses[n].start

                        if delay_after_play < minimum_delay_between_instructions:
                            raise Exception(
                                f"The minimum delay between the start of two pulses in the same channel is {minimum_delay_between_instructions}ns."
                            )

                        if (
                            pulses[n].sweeper
                            and pulses[n].sweeper.type == QbloxSweeperType.duration
                        ):
                            RI = pulses[n].sweeper.register
                            if pulses[n].type == PulseType.FLUX:
                                RQ = pulses[n].sweeper.register
                            else:
                                RQ = pulses[n].sweeper.aux_register

                            pulses_block.append(
                                f"play  {RI},{RQ},{delay_after_play}",  # FIXME delay_after_play won't work as the duration increases
                                comment=f"play pulse {pulses[n]} sweeping its duration",
                            )
                        else:
                            # Prepare play instruction: play wave_i_index, wave_q_index, delay_next_instruction
                            pulses_block.append(
                                f"play  {sequencer.waveforms_buffer.unique_waveforms.index(pulses[n].waveform_i)},{sequencer.waveforms_buffer.unique_waveforms.index(pulses[n].waveform_q)},{delay_after_play}",
                                comment=f"play waveforms {pulses[n]}",
                            )

                body_block += pulses_block
                body_block.append_spacer()

                if active_reset:
                    final_reset_block = Block()
                    final_reset_block.append(
                        f"set_cond 1, {active_reset_address}, 0, 4",
                        comment="active reset",
                    )
                    final_reset_block.append(
                        f"play {active_reset_pulse_idx_I}, {active_reset_pulse_idx_Q}, 4",
                        level=1,
                    )
                    final_reset_block.append(
                        f"set_cond 0, {active_reset_address}, 0, 4"
                    )
                else:
                    final_reset_block = wait_block(
                        wait_time=time_between_repetitions,
                        register=Register(program),
                        force_multiples_of_four=False,
                    )
                final_reset_block.append_spacer()
                final_reset_block.append(
                    f"add {bin_n}, 1, {bin_n}", "increase bin counter"
                )

                body_block += final_reset_block

                footer_block = Block("cleaup")
                footer_block.append(f"stop")

                # wrap pulses block in sweepers loop blocks
                for sweeper in sweepers:
                    body_block = sweeper.qs.block(inner_block=body_block)

                nshots_block: Block = loop_block(
                    start=0,
                    stop=nshots,
                    step=1,
                    register=nshots_register,
                    block=body_block,
                )
                nshots_block.prepend(f"move 0, {bin_n}", "reset bin counter")
                nshots_block.append_spacer()

                navgs_block = loop_block(
                    start=0,
                    stop=navgs,
                    step=1,
                    register=navgs_register,
                    block=nshots_block,
                )
                program.add_blocks(header_block, navgs_block, footer_block)

                sequencer.program = repr(program)

    def upload(self):
        """Uploads waveforms and programs of all sequencers and arms them in
        preparation for execution.

        This method should be called after `process_pulse_sequence()`.
        It configures certain parameters of the instrument based on the
        needs of resources determined while processing the pulse
        sequence.
        """
        # Setup
        for sequencer_number in self._used_sequencers_numbers:
            target = self.device.sequencers[sequencer_number]
            target.set("sync_en", True)
            target.set("marker_ovr_en", True)  # Default after reboot = False
            target.set("marker_ovr_value", 15)  # Default after reboot = 0
        for sequencer_number in self._unused_sequencers_numbers:
            target = self.device.sequencers[sequencer_number]
            target.set("sync_en", False)
            target.set("marker_ovr_en", False)  # Default after reboot = False
            target.set("marker_ovr_value", 0)  # Default after reboot = 0
            if sequencer_number >= 1:  # Never disconnect default sequencers
                target.set("connect_out0", "off")
                target.set("connect_acq", "in0")

        # Upload waveforms and program
        qblox_dict = {}
        sequencer: Sequencer
        for port in self._output_ports_keys:
            for sequencer in self._sequencers[port]:
                # Add sequence program and waveforms to single dictionary
                qblox_dict[sequencer] = {
                    "waveforms": sequencer.waveforms,
                    "weights": sequencer.weights,
                    "acquisitions": sequencer.acquisitions,
                    "program": sequencer.program,
                }

                # Upload dictionary to the device sequencers
                self.device.sequencers[sequencer.number].sequence(qblox_dict[sequencer])
                # DEBUG: QRM RF Save sequence to file
                if self._debug_folder != "":
                    filename = (
                        self._debug_folder
                        + f"Z_{self.name}_sequencer{sequencer.number}_sequence.json"
                    )
                    with open(filename, "w", encoding="utf-8") as file:
                        json.dump(qblox_dict[sequencer], file, indent=4)
                        file.write(sequencer.program)

        # Clear acquisition memory and arm sequencers
        for sequencer_number in self._used_sequencers_numbers:
            self.device.sequencers[sequencer_number].delete_acquisition_data(all=True)
            self.device.arm_sequencer(sequencer_number)

        # DEBUG: QRM RF Print Readable Snapshot
        # print(self.name)
        # self.device.print_readable_snapshot(update=True)

        # DEBUG: QRM RF Save Readable Snapshot
        from qibolab.instruments.qblox.debug import print_readable_snapshot

        if self._debug_folder != "":
            filename = self._debug_folder + f"Z_{self.name}_snapshot.json"
            with open(filename, "w", encoding="utf-8") as file:
                print_readable_snapshot(self.device, file, update=True)

    def acquire(self):
        """Retrieves the readout results.

        The results returned vary depending on whether demodulation is performed in software or hardware.
        See :class:`qibolab.instruments.qblox.acquisition.AveragedAcquisition` and
        :class:`qibolab.instruments.qblox.acquisition.DemodulatedAcquisition` for
        more details
        """
        # wait until all sequencers stop
        time_out = int(self._execution_time) + 60
        t = time.time()
        for sequencer_number in self._used_sequencers_numbers:
            while True:
                state = self.device.get_sequencer_state(sequencer_number)

                if state.status == "STOPPED":
                    # TODO: check flags for errors
                    break
                elif time.time() - t > time_out:
                    log.info(
                        f"Timeout - {self.device.sequencers[sequencer_number].name} state: {state}"
                    )
                    self.device.stop_sequencer(sequencer_number)
                    break
                time.sleep(0.5)

        # Qblox qrm modules only have one memory for scope acquisition.
        # Only one sequencer can save data to that memory.
        # Several acquisitions at different points in the circuit will result in the undesired averaging
        # of the results.
        # Scope Acquisition should only be used with one acquisition per module.
        # Several readout pulses are supported for as long as they take place symultaneously.
        # Scope Acquisition data should be ignored with more than one acquisition or with Hardware Demodulation.

        # Software Demodulation requires the data from Scope Acquisition, therefore Software Demodulation only works
        # with one acquisition per module.

        # The data is retrieved by storing it first in one of the acquisitions of one of the sequencers.
        # Any could be used, but we always use 'scope_acquisition' acquisition of the default sequencer to store it.

        acquisitions = {}
        duration = self._ports["i1"].acquisition_duration
        hardware_demod_enabled = self._ports["i1"].hardware_demod_en
        for port in self._output_ports_keys:
            for sequencer in self._sequencers[port]:
                # Store scope acquisition data on 'scope_acquisition' acquisition of the default sequencer
                if sequencer.number == self.DEFAULT_SEQUENCERS[port]:
                    self.device.store_scope_acquisition(
                        sequencer.number, "scope_acquisition"
                    )
                    scope = self.device.get_acquisitions(sequencer.number)[
                        "scope_acquisition"
                    ]

                if not hardware_demod_enabled:  # Software Demodulation
                    if len(sequencer.pulses.ro_pulses) == 1:
                        pulse = sequencer.pulses.ro_pulses[0]
                        frequency = self.get_if(pulse)
                        acquisitions[pulse.qubit] = acquisitions[
                            pulse.serial
                        ] = AveragedAcquisition(scope, duration, frequency)
                    else:
                        raise RuntimeError(
                            "Software Demodulation only supports one acquisition per channel. "
                            "Multiple readout pulses are supported as long as they are symultaneous (requiring one acquisition)."
                        )
                else:  # Hardware Demodulation
                    results = self.device.get_acquisitions(sequencer.number)
                    for pulse in sequencer.pulses.ro_pulses:
                        bins = results[pulse.serial]["acquisition"]["bins"]
                        acquisitions[pulse.qubit] = acquisitions[
                            pulse.serial
                        ] = DemodulatedAcquisition(bins, duration)

                    # Provide Scope Data for verification (assuming memory reseet is being done)
                    if len(sequencer.pulses.ro_pulses) == 1:
                        pulse = sequencer.pulses.ro_pulses[0]
                        frequency = self.get_if(pulse)
                        acquisitions[pulse.serial].averaged = AveragedAcquisition(
                            scope, duration, frequency
                        )

        # grab only the data required by the platform
        # TODO: to be updated once the functionality of ExecutionResults is extended
        return {key: acquisition.data for key, acquisition in acquisitions.items()}

    def stop(self):
        """Stops all sequencers."""
        try:
            self.device.stop_sequencer()
        except:
            raise RuntimeError(f"Error stopping sequencer for {self.device.name}")<|MERGE_RESOLUTION|>--- conflicted
+++ resolved
@@ -289,12 +289,8 @@
             # TODO: Throw error in that event or implement non_overlapping_same_frequency_pulses
             # Even better, set the frequency before each pulse is played (would work with hardware modulation only)
 
-<<<<<<< HEAD
-        if self.ports["i1"].hardware_demod_en and qubits[qubit].threshold is not None:
-=======
         # if self._ports["i1"].hardware_demod_en and qubit in self.classification_parameters:
         if self._ports["i1"].hardware_demod_en and not qubits[qubit].threshold is None:
->>>>>>> 47d1d550
             self.device.sequencers[next_sequencer_number].set(
                 "thresholded_acq_rotation",
                 (qubits[qubit].iq_angle * 360 / (2 * np.pi)) % 360,
