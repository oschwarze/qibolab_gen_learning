--- conflicted
+++ resolved
@@ -4,15 +4,9 @@
 topology:
 - [1]
 settings:
-<<<<<<< HEAD
-    relaxation_time: 100_000
-    sampling_rate: 9_830_400_000 # DAC sampling rate
-    adc_trig_offset: 200 # [Clock ticks]
-=======
     relaxation_time: 100000
     sampling_rate: 9830400000
     adc_trig_offset: 200
->>>>>>> 2362ad03
     max_gain: 32000
 native_gates:
     single_qubit:
@@ -37,22 +31,9 @@
 characterization:
     single_qubit:
         0:
-<<<<<<< HEAD
-            readout_frequency: 7.3718e+9
-            resonator_polycoef_flux: []
-            drive_frequency: 5_542_000_000
-            threshold: 0
-            rotation_angle: 0
-            T1: 0.
-            T2: 0.
-            mean_gnd_states: (0+0j)
-            mean_exc_states: (0+0j)
-            sweetspot: 0
-=======
             readout_frequency: 7371829002
             drive_frequency: 5542428973
             T1: 11653.795459601864
             T2: 0.0
             threshold: -1.0516933330936724
-            iq_angle: 2.9285317284820516
->>>>>>> 2362ad03
+            iq_angle: 2.9285317284820516