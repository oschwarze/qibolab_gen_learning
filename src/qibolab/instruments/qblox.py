import pathlib
from qibolab.paths import qibolab_folder
import json
import numpy as np
<<<<<<< HEAD
from qibo.config import raise_error, log
from qibolab.instruments.abstract import AbstractInstrument, InstrumentException


class QRM(AbstractInstrument):
    """
    Generic driver for Qblox Readout Modules.
    
    Args:
        name (str): unique name given to the instrument
        ip (str): IP address (IPv4) of the instrument

    """
    def __init__(self, name, ip):
        super().__init__(name, ip)
        self.device_class = None
        self.sequencer_channel_map = {} 
        self.last_pulsequence_hash = ""
        self.current_pulsesequence_hash = ""

=======
from abc import ABC, abstractmethod
from qibo.config import raise_error
from qibolab.instruments.instrument import Instrument, InstrumentException

import logging
logger = logging.getLogger(__name__)  # TODO: Consider using a global logger

data_folder = qibolab_folder / "instruments" / "data"
data_folder.mkdir(parents=True, exist_ok=True)

class GenericPulsar(Instrument, ABC):

    def __init__(self, label, ip, sequencer, ref_clock, sync_en, is_cluster):
        super().__init__(ip)
        self.label = label
        # TODO When updating to the new firmware, use a sequencer mapping instead of setting a single sequencer
        self.sequencer = sequencer
        self.ref_clock = ref_clock
        self.sync_en = sync_en
        self.is_cluster = is_cluster
        self._connected = False
        self.Device = None
        self.device = None
        # To be defined in each instrument
        self.name = None
        # To be defined during setup
        self.hardware_avg = None
        self.initial_delay = None
        self.repetition_duration = None
        # hardcoded values used in ``generate_program``
        self.delay_before_readout = 4 # same value is used for all readout pulses (?)
        self.wait_loop_step = 1000
        self.duration_base = 16380 # maximum length of a waveform in number of samples (defined by the device memory).
        # hardcoded values used in ``upload``
        # TODO QCM shouldn't have acquisitions
        self.acquisitions = {"single": {"num_bins": 1, "index":0}}
        self.weights = {}
>>>>>>> d9020ce7

    def connect(self):
        """
        Connects to the instrument using the IP address set in the runcard.
        """
        if not self.is_connected:
            try:
                self.device = self.device_class(self.name, self.ip)
            except Exception as exc:
                raise InstrumentException(self, str(exc))
            self.is_connected = True
        else:
            raise_error(Exception,'There is an open connection to the instrument already')

    # Device Property Wrappers
    @property
    def gain(self):
        return self._gain

    @gain.setter
    def gain(self, gain):
        #TODO: Add support for independent control gains for each sequencer / path
        self._gain = gain
        for n in range(self.device._num_sequencers):
            self.device.set(f"sequencer{n}_gain_awg_path0", gain)
            self.device.set(f"sequencer{n}_gain_awg_path1", gain)

    def setup(self, **kwargs):
        """
        Sets up the instrument using the parameters of the runcard. 
        A connection needs to be established before calling this method.
        
        Args:
            ref_clock (str): {'internal', 'external'} the source of the instrument clock
            sync_en (bool): {True, False} syncronise with other instruments
            scope_acq_avg_mode_en (bool): {True, False} average the results of the multiple acquisitions
            scope_acq_trigger_mode (str): {'sequencer', 'level'} 
            gain (float): {0 .. 1} the gain applied to all sequencers on their output paths
            acquisition_start (int): the delay between playing the readout pulse and the start of the acquisition (minimum 4ns)
            acquisition_duration (int): the duration of the acquisition in ns.
            mode: ssb
            channel_port_map (dict): a dictionary of {channel (int): port (str) {'o1', 'o2', ...}}
        """
        # Load settings as class attributes
        gain = kwargs.pop('gain')
        self.__dict__.update(kwargs)

        # Hardcoded values used to generate sequence program
        self.wait_loop_step = 1000
        self.waveform_max_length = 16384//2 # maximum length of the combination of waveforms, per sequencer, in number of samples (defined by the sequencer memory).

        if self.is_connected:
            # Reset
            self.device.reset()
            self.gain = gain
            # Configure clock source
            self.device.reference_source(self.ref_clock)
            for n in range(self.device._num_sequencers):
                # Configure the sequencers synchronization.
                self.device.set(f"sequencer{n}_sync_en", False)
                # Disable all sequencer - port connections
                for out in range(0, 4):
                    if hasattr(self.device, f"sequencer{n}_channel_map_path{out%2}_out{out}_en"):
                        self.device.set(f"sequencer{n}_channel_map_path{out%2}_out{out}_en", False)
                # The mapping of sequencers to ports is done in upload() as the number of sequencers needed 
                # can only be determined after examining the pulse sequence

            self.device.scope_acq_trigger_mode_path0(self.scope_acq_trigger_mode) # sets scope acquisition trigger mode for input path 0 (‘sequencer’ = triggered by sequencer, ‘level’ = triggered by input level).
            self.device.scope_acq_trigger_mode_path1(self.scope_acq_trigger_mode)
            sequencer = 0 # TODO: move to yaml?
            self.device.scope_acq_sequencer_select(sequencer) # specifies which sequencer triggers the scope acquisition when using sequencer trigger mode
            
            self.device.scope_acq_avg_mode_en_path0(self.scope_acq_avg_mode_en) # sets scope acquisition averaging mode enable for input path 0
            self.device.scope_acq_avg_mode_en_path1(self.scope_acq_avg_mode_en)

        else:
            raise_error(Exception,'There is no connection to the instrument')


    def process_pulse_sequence(self, channel_pulses, nshots):
        """
        Processes a list of pulses, generating the waveforms and sequence program required by the instrument to synthesise them.
        
        Args:
        channel_pulses (dict): a dictionary of {channel (int): pulses (list)}
        nshots (int): the number of times the sequence of pulses will be repeated
        """
        # Load the channels to which the instrument is connected
        channels = self.channel_port_map.keys()

        # Check if the sequence to be processed is the same as the last one. If so, there is no need to generate waveforms and program
        self.current_pulsesequence_hash = ""
        for channel in channels:
            for pulse in channel_pulses[channel]:
                self.current_pulsesequence_hash += pulse.serial
        if not self.current_pulsesequence_hash == self.last_pulsequence_hash:
            # Sort pulses by their start time 
            for channel in channels:
                channel_pulses[channel].sort(key=lambda pulse: pulse.start) 
            
            # Check if pulses on the same channel overlap
            for channel in channels:
                for m in range(1, len(channel_pulses[channel])):
                    channel_pulses[channel][m].overlaps = []
                    for n in range(m):
                        if channel_pulses[channel][m].start - channel_pulses[channel][n].start < channel_pulses[channel][n].duration:
                            channel_pulses[channel][m].overlaps.append(n)
                for m in range(1, len(channel_pulses[channel])):
                    if len(pulse.overlaps) > 0:
                        # TODO: Urgently needed in order to implement multiplexed readout
                        raise_error(NotImplementedError, "Overlaping pulses on the same channel are not yet supported.")

            # Allocate channel pulses to sequencers. 
            #   At least one sequencer is needed for each channel
            #   If the memory required for the sequence of pulses exceeds 16384/2, 
            #   additional sequencers are used to synthesise it
            self.sequencers = []        # a list of sequencers (int) used
            sequencer_pulses = {}       # a dictionary of {sequencer (int): pulses (list)}     
            sequencer = -1              # initialised to -1 so that in the first iteration it becomes 0, the first sequencer number
            self.waveforms = {}
            for channel in channels:
                if len(channel_pulses[channel]) > 0:
                    # Select a sequencer and add it to the sequencer_channel_map
                    sequencer += 1
                    if sequencer > self.device._num_sequencers:
                        raise_error(Exception, f"The number of sequencers requried to play the sequence exceeds the number available {self.device._num_sequencers}.")
                    # Initialise the corresponding variables 
                    self.sequencers.append(sequencer)
                    self.sequencer_channel_map[sequencer]=channel
                    sequencer_pulses[sequencer]=[]
                    self.waveforms[sequencer]={}
                    unique_pulses = {}      # a dictionary of {unique pulse IDs (str): and their I & Q indices (int)}
                    wc = 0                  # unique waveform counter
                    waveforms_length = 0        # accumulates the length of unique pulses per sequencer

                    # Iterate over the list of pulses to check if they are unique and if the overal length of the waveform exceeds the memory available
                    n = 0
                    while n < len(channel_pulses[channel]):
                        pulse = channel_pulses[channel][n]
                        pulse_serial = pulse.serial[pulse.serial.find(',',pulse.serial.find(',')+1)+2:-1] # removes the channel and start information from Pulse.serial to compare between pulses
                        if pulse_serial not in unique_pulses.keys():
                            # If the pulse is unique (it hasn't been saved before):
                            I, Q = self.generate_waveforms_from_pulse(pulse)
                            # Check if the overall length of the waveform exceeds memory size (waveform_max_length) and split it if necessary
                            is_split = False
                            part = 0
                            while waveforms_length + pulse.duration > self.waveform_max_length:
                                if pulse.type == 'ro':
                                    raise_error(NotImplementedError, f"Readout pulses longer than the memory available for a sequencer ({self.waveform_max_length}) are not supported.")
                                import copy
                                first_part = copy.deepcopy(pulse)
                                first_part.duration = self.waveform_max_length - waveforms_length 
                                channel_pulses[channel].insert(n, first_part)
                                n += 1
                                sequencer_pulses[sequencer].append(first_part)
                                first_part.waveform_indexes = [0 + wc, 1 + wc]
                                self.waveforms[sequencer][f"{self.name}_{pulse}_{part}_pulse_I"] = {"data": I[:first_part.duration], "index": 0 + wc}
                                self.waveforms[sequencer][f"{self.name}_{pulse}_{part}_pulse_Q"] = {"data": Q[:first_part.duration], "index": 1 + wc}
                                
                                I, Q = I[first_part.duration:], Q[first_part.duration:]
                                pulse.start = pulse.start + self.waveform_max_length - waveforms_length
                                pulse.duration = pulse.duration - (self.waveform_max_length - waveforms_length)
                                is_split = True
                                part += 1

                                # Select a new sequencer
                                sequencer += 1
                                if sequencer > self.device._num_sequencers:
                                        raise_error(Exception, f"The number of sequencers requried to play the sequence exceeds the number available {self.device._num_sequencers}.")
                                # Initialise the corresponding variables 
                                self.sequencers.append(sequencer)
                                self.sequencer_channel_map[sequencer]=channel
                                sequencer_pulses[sequencer]=[]
                                self.waveforms[sequencer]={}
                                unique_pulses = {} 
                                wc = 0                 
                                waveforms_length = 0
    
                            # Add the pulse to the list of pulses for the current sequencer and save the waveform indexes
                            sequencer_pulses[sequencer].append(pulse)
                            pulse.waveform_indexes = [0 + wc, 1 + wc]
                            if not is_split:
                                unique_pulses[pulse_serial] =  [0 + wc, 1 + wc]              
                            waveforms_length += pulse.duration
                            self.waveforms[sequencer][f"{self.name}_{pulse}_{part}_pulse_I"] = {"data": I, "index": 0 + wc}
                            self.waveforms[sequencer][f"{self.name}_{pulse}_{part}_pulse_Q"] = {"data": Q, "index": 1 + wc}
                            wc += 2

                        else:
                            sequencer_pulses[sequencer].append(pulse)
                            pulse.waveform_indexes = unique_pulses[pulse_serial]
                        n += 1

            # Generate programs for each sequencer
            pulses = sequencer_pulses
            self.acquisitions = {}
            self.program = {}
            self.weights = {}

            for sequencer in self.sequencers:
                # Acquisitions & weights
                self.acquisitions[sequencer] = {}
                self.weights[sequencer] = {}
                ac = 0 # Acquisition counter
                for pulse in pulses[sequencer]:
                    if pulse.type == 'ro':
                        pulse.acquisition_index = ac
                        pulse.num_bins = 1
                        self.acquisitions[sequencer][pulse.serial] = {"num_bins": pulse.num_bins, "index":pulse.acquisition_index}
                        ac += 1

                # Program
                sequence_total_duration = pulses[sequencer][-1].start + pulses[sequencer][-1].duration + self.minimum_delay_between_instructions # the minimum delay between instructions is 4ns
                time_between_repetitions = self.repetition_duration - sequence_total_duration
                assert time_between_repetitions > 0
                extra_wait = time_between_repetitions % self.wait_loop_step
                num_wait_loops = (time_between_repetitions - extra_wait) // self. wait_loop_step

                header = f"""
                move {nshots},R0 # nshots
                nop
                wait_sync {self.minimum_delay_between_instructions}
                loop:"""
                body = ""

                footer = f"""
                    # wait {time_between_repetitions} ns"""
                if num_wait_loops > 0:
                    footer += f"""
                    move {num_wait_loops},R1
                    nop
                    waitloop:
                        wait {self.wait_loop_step}
                        loop R1,@waitloop"""
                footer += f"""
                    wait {extra_wait}
                loop R0,@loop
                stop 
                """

                # Add an initial wait instruction for the first pulse of the sequence
                if pulses[sequencer][0].start != 0:
                        initial_wait_instruction = f"                    wait {pulses[sequencer][0].start}"
                else:
                    initial_wait_instruction = "                    # wait 0"
                body += "\n" + initial_wait_instruction

                for n in range(len(pulses[sequencer])):
                    if pulses[sequencer][n].type == 'ro':
                        delay_after_play = self.acquisition_start - self.minimum_delay_between_instructions #FIXME: This would not work for split pulses
                        
                        if len(pulses[sequencer]) > n + 1:
                            # If there are more pulses to be played, the delay is the time between the pulse end and the next pulse start
                            delay_after_acquire = pulses[sequencer][n + 1].start - pulses[sequencer][n].start - self.acquisition_start
                        else:
                            delay_after_acquire = sequence_total_duration - pulses[sequencer][n].start - self.acquisition_start
                            
                        if delay_after_acquire < self.minimum_delay_between_instructions:
                                raise_error(Exception, f"The minimum delay before starting acquisition is {self.minimum_delay_between_instructions}ns.")
                        
                        # Prepare play instruction: play arg0, arg1, arg2. 
                        #   arg0 is the index of the I waveform 
                        #   arg1 is the index of the Q waveform
                        #   arg2 is the delay between starting the instruction and the next instruction
                        play_instruction = f"                    play {pulses[sequencer][n].waveform_indexes[0]},{pulses[sequencer][n].waveform_indexes[1]},{delay_after_play}"
                        # Add the serial of the pulse as a comment
                        play_instruction += " "*(34-len(play_instruction)) + f"# play waveforms {pulses[sequencer][n]}" 
                        body += "\n" + play_instruction

                        # Prepare acquire instruction: acquire arg0, arg1, arg2. 
                        #   arg0 is the index of the acquisition 
                        #   arg1 is the index of the data bin
                        #   arg2 is the delay between starting the instruction and the next instruction
                        acquire_instruction = f"                    acquire {pulses[sequencer][n].acquisition_index},0,{delay_after_acquire}"
                        # Add the serial of the pulse as a comment
                        body += "\n" + acquire_instruction

                    else:
                        # Calculate the delay_after_play that is to be used as an argument to the play instruction
                        if len(pulses[sequencer]) > n + 1:
                            # If there are more pulses to be played, the delay is the time between the pulse end and the next pulse start
                            delay_after_play = pulses[sequencer][n + 1].start - pulses[sequencer][n].start
                        else:
                            delay_after_play = sequence_total_duration - pulses[sequencer][n].start
                            
                        if delay_after_play < self.minimum_delay_between_instructions:
                                raise_error(Exception, f"The minimum delay between pulses is {self.minimum_delay_between_instructions}ns.")
                        
                        # Prepare play instruction: play arg0, arg1, arg2. 
                        #   arg0 is the index of the I waveform 
                        #   arg1 is the index of the Q waveform
                        #   arg2 is the delay between starting the instruction and the next instruction
                        play_instruction = f"                    play {pulses[sequencer][n].waveform_indexes[0]},{pulses[sequencer][n].waveform_indexes[1]},{delay_after_play}"
                        # Add the serial of the pulse as a comment
                        play_instruction += " "*(34-len(play_instruction)) + f"# play waveforms {pulses[sequencer][n]}" 
                        body += "\n" + play_instruction

                self.program[sequencer] = header + body + footer

                # DEBUG: QRM print sequencer program
                # print(f"{self.name} sequencer {sequencer} program:\n" + self.program[sequencer]) 

    def generate_waveforms_from_pulse(self, pulse, modulate = True):
        """
        Generates I & Q waveforms for the pulse passed as a parameter.

        Args:
        pulse (Pulse): a Pulse object
        modulate (bool): {True, False} module the waveform with the pulse frequency

        Returns:
        envelope_i (list) of (float), envelope_q (list) of (float): a tuple with I & Q waveform samples
        """
<<<<<<< HEAD
        envelope_i = pulse.envelope_i
        envelope_q = pulse.envelope_q 
        assert len(envelope_i) == len(envelope_q)
        envelopes = np.array([envelope_i, envelope_q])
        if modulate:
            time = np.arange(pulse.duration) / self.sampling_rate
            cosalpha = np.cos(2 * np.pi * pulse.frequency * time + pulse.phase)
            sinalpha = np.sin(2 * np.pi * pulse.frequency * time + pulse.phase)
            mod_matrix = np.array([[ cosalpha, sinalpha], 
                                   [-sinalpha, cosalpha]])
            # mod_signals = np.einsum("abt,bt->ta", mod_matrix, envelopes)
            result = []
            for it, t, ii, qq in zip(np.arange(pulse.duration), time, envelope_i, envelope_q):
                result.append(mod_matrix[:, :, it] @ np.array([ii, qq]))
            mod_signals = np.array(result)
=======
        raise_error(NotImplementedError)

    def upload(self, waveforms, program, data_f):
        """Uploads waveforms and programs to QBlox sequencer to prepare execution."""
        import os
        # Upload waveforms and program
        # Reformat waveforms to lists
        for name, waveform in waveforms.items():
            if isinstance(waveform["data"], np.ndarray):
                waveforms[name]["data"] = waveforms[name]["data"].tolist()  # JSON only supports lists

        # Add sequence program and waveforms to single dictionary and write to JSON file
        filename = f"{self.name}_sequence.json"
        program_dict = {
            "waveforms": waveforms,
            "weights": self.weights,
            "acquisitions": self.acquisitions,
            "program": program
            }

        with open(data_folder / filename, "w", encoding="utf-8") as file:
            json.dump(program_dict, file, indent=4)

        # Upload json file to the device
        if self.sequencer == 1:
            self.device.sequencer1_waveforms_and_program(str(data_folder / filename))
        else:
            self.device.sequencer0_waveforms_and_program(str(data_folder / filename))

    def play_sequence(self):
        """Executes the uploaded instructions."""
        # arm sequencer and start playing sequence
        self.device.arm_sequencer()
        self.device.start_sequencer()

    def stop(self):
        """Stops the QBlox sequencer from sending pulses."""
        self.device.stop_sequencer()

    def close(self):
        """Disconnects from the instrument."""
        if self._connected:
            self.stop()
            self.device.close()
            self._connected = False

    # TODO: Figure out how to fix this
    #def __del__(self):
    #    self.close()


class PulsarQRM(GenericPulsar):
    """Class for interfacing with Pulsar QRM."""
>>>>>>> d9020ce7

            # DEBUG: QRM plot envelopes
            # import matplotlib.pyplot as plt
            # plt.plot(mod_signals[:, 0] + pulse.offset_i)
            # plt.plot(mod_signals[:, 1] + pulse.offset_q)
            # plt.show()

            return mod_signals[:, 0] + pulse.offset_i, mod_signals[:, 1] + pulse.offset_q
        else:
            return envelope_i, envelope_q

    def upload(self):
        """Uploads waveforms and programs all sequencers and arms them in preparation for execution."""
        if not self.current_pulsesequence_hash == self.last_pulsequence_hash:
            self.last_pulsequence_hash = self.current_pulsesequence_hash

            # TODO: dont upload if the same 
            # Upload waveforms and program
            qblox_dict = {}
            for sequencer in self.sequencers:
                # Reformat waveforms to lists
                for name, waveform in self.waveforms[sequencer].items():
                    if isinstance(waveform["data"], np.ndarray):
                        self.waveforms[sequencer][name]["data"] = self.waveforms[sequencer][name]["data"].tolist()  # JSON only supports lists

                # Add sequence program and waveforms to single dictionary and write to JSON file
                filename = f"{self.name}_sequencer{sequencer}_sequence.json"
                qblox_dict[sequencer] = {
                    "waveforms": self.waveforms[sequencer],
                    "weights": {}, #self.weights,
                    "acquisitions": self.acquisitions[sequencer],
                    "program": self.program[sequencer]
                    }
                with open(self.data_folder / filename, "w", encoding="utf-8") as file:
                    json.dump(qblox_dict[sequencer], file, indent=4)

                # Route sequencers to specific outputs.

                port = int(self.channel_port_map[self.sequencer_channel_map[sequencer]][1:])-1
                if hasattr(self.device, f"sequencer{sequencer}_channel_map_path0_out{2*port}_en"):
                    self.device.set(f"sequencer{sequencer}_channel_map_path0_out{2*port}_en", True)
                    self.device.set(f"sequencer{sequencer}_channel_map_path1_out{2*port+1}_en", True)
                else:
                    raise_error(Exception, f"The device does not have port {port}")
                
                self.device.set(f"sequencer{sequencer}_sync_en", self.sync_en)


                # Upload json file to the device sequencers
                self.device.set(f"sequencer{sequencer}_waveforms_and_program", str(self.data_folder / filename))
        # Arm all sequencers
        self.device.arm_sequencer()
        # DEBUG: QRM Print Readable Snapshot
        # print(self.name)
        # self.device.print_readable_snapshot(update=True)

    def play_sequence(self):
        """Executes the sequence of instructions."""
        # Start playing sequences in all sequencers
        self.device.start_sequencer()

    def play_sequence_and_acquire(self):
        """Executes the sequence of instructions and retrieves the readout results.
        """
        # Start playing sequences in all sequencers
        self.device.start_sequencer()
        
        acquisition_results = {}
        # Retrieve data
        for sequencer in self.sequencers:
            # Wait for the sequencer to stop with a timeout period of one minute.
            self.device.get_sequencer_state(sequencer, timeout = 1)
            #Wait for the acquisition to finish with a timeout period of one second.
            self.device.get_acquisition_state(sequencer, timeout = 1)
            acquisition_results[sequencer] = {}
            for acquisition in self.acquisitions[sequencer]:
                #Move acquisition data from temporary memory to acquisition list.
                self.device.store_scope_acquisition(sequencer, acquisition)
                #Get acquisitions from instrument.
                raw_results = self.device.get_acquisitions(sequencer)
                i, q = self._demodulate_and_integrate(raw_results, acquisition)
                acquisition_results[sequencer][acquisition] = np.sqrt(i**2 + q**2), np.arctan2(q, i), i, q
        
        return acquisition_results

    def _demodulate_and_integrate(self, raw_results, acquisition):
        acquisition_name = acquisition
        acquisition_frequency = 20_000_000
        #TODO: obtain from acquisition info
        #DOWN Conversion
        norm_factor = 1. / (self.acquisition_duration)
        n0 = 0 # self.acquisition_start
        n1 = self.acquisition_duration # self.acquisition_start + self.acquisition_duration
        input_vec_I = np.array(raw_results[acquisition_name]["acquisition"]["scope"]["path0"]["data"][n0: n1])
        input_vec_Q = np.array(raw_results[acquisition_name]["acquisition"]["scope"]["path1"]["data"][n0: n1])
        input_vec_I -= np.mean(input_vec_I)
        input_vec_Q -= np.mean(input_vec_Q)

        if self.mode == 'ssb':
            modulated_i = input_vec_I
            modulated_q = input_vec_Q
            time = np.arange(modulated_i.shape[0])*1e-9
            cosalpha = np.cos(2 * np.pi * acquisition_frequency * time)
            sinalpha = np.sin(2 * np.pi * acquisition_frequency * time)
            demod_matrix = 2 * np.array([[cosalpha, -sinalpha], [sinalpha, cosalpha]])
            result = []
            for it, t, ii, qq in zip(np.arange(modulated_i.shape[0]), time,modulated_i, modulated_q):
                result.append(demod_matrix[:,:,it] @ np.array([ii, qq]))
            demodulated_signal = np.array(result)
            integrated_signal = norm_factor*np.sum(demodulated_signal,axis=0)

        elif self.mode == 'optimal':
            raise_error(NotImplementedError, "Optimal Demodulation Mode not coded yet.")
        else:
            raise_error(NotImplementedError, "Demodulation mode not understood.")
        return integrated_signal


    def start(self):
        pass

    def stop(self):
        """Stops all sequencers"""
        self.device.stop_sequencer()

    def disconnect(self):
        """Disconnects from the instrument."""
        if self.is_connected:
            self.stop()
            self.device.close()
            self.is_connected = False
    
    def __del__(self):
        self.disconnect()


class QCM(AbstractInstrument):
    """
    Generic driver for Qblox Control Modules.
    
    Args:
        name (str): unique name given to the instrument
        ip (str): IP address (IPv4) of the instrument

    """
    def __init__(self, name, ip):
        super().__init__(name, ip)
        self.device_class = None
        self.sequencer_channel_map = {} 
        self.last_pulsequence_hash = ""
        self.current_pulsesequence_hash = ""


    def connect(self):
        """
        Connects to the instrument using the IP address set in the runcard.
        """
        if not self.is_connected:
            try:
                self.device = self.device_class(self.name, self.ip)
            except Exception as exc:
                raise InstrumentException(self, str(exc))
            self.is_connected = True
        else:
            raise_error(Exception,'There is an open connection to the instrument already')

    # Device Property Wrappers
    @property
    def gain(self):
        return self._gain

    @gain.setter
    def gain(self, gain):
        #TODO: Add support for independent control gains for each sequencer / path
        self._gain = gain
        for n in range(self.device._num_sequencers):
            self.device.set(f"sequencer{n}_gain_awg_path0", gain)
            self.device.set(f"sequencer{n}_gain_awg_path1", gain)

    def setup(self, **kwargs):
        """
        Sets up the instrument using the parameters of the runcard. 
        A connection needs to be established before calling this method.
        
        Args:
            ref_clock (str): {'internal', 'external'} the source of the instrument clock
            sync_en (bool): {True, False} syncronise with other instruments
            gain (float): {0 .. 1} the gain applied to all sequencers on their output paths
            channel_port_map (dict): a dictionary of {channel (int): port (str) {'o1', 'o2', ...}}
        """
        # Load settings as class attributes
        gain = kwargs.pop('gain')
        self.__dict__.update(kwargs)

        # Hardcoded values used to generate sequence program
        self.wait_loop_step = 1000
        self.waveform_max_length = 16384//2 # maximum length of the combination of waveforms, per sequencer, in number of samples (defined by the sequencer memory).

        if self.is_connected:
            # Reset
            self.device.reset()
            self.gain = gain
            # Configure clock source
            self.device.reference_source(self.ref_clock)
            for n in range(self.device._num_sequencers):
                # Configure the sequencers synchronization.
                self.device.set(f"sequencer{n}_sync_en", False)
                # Disable all sequencer - port connections
                for out in range(0, 4):
                    if hasattr(self.device, f"sequencer{n}_channel_map_path{out%2}_out{out}_en"):
                        self.device.set(f"sequencer{n}_channel_map_path{out%2}_out{out}_en", False)
                # The mapping of sequencers to ports is done in upload() as the number of sequencers needed 
                # can only be determined after examining the pulse sequence
        else:
            raise_error(Exception,'There is no connection to the instrument')

    def process_pulse_sequence(self, channel_pulses, nshots):
        """
        Processes a list of pulses, generating the waveforms and sequence program required by the instrument to synthesise them.
        
        Args:
        channel_pulses (dict): a dictionary of {channel (int): pulses (list)}
        nshots (int): the number of times the sequence of pulses will be repeated
        """
        # Load the channels to which the instrument is connected
        channels = self.channel_port_map.keys()

        # Check if the sequence to be processed is the same as the last one. If so, there is no need to generate waveforms and program
        self.current_pulsesequence_hash = ""
        for channel in channels:
            for pulse in channel_pulses[channel]:
                self.current_pulsesequence_hash += pulse.serial
        if not self.current_pulsesequence_hash == self.last_pulsequence_hash:
            # Sort pulses by their start time 
            for channel in channels:
                channel_pulses[channel].sort(key=lambda pulse: pulse.start) 
            
            # Check if pulses on the same channel overlap
            for channel in channels:
                for m in range(1, len(channel_pulses[channel])):
                    channel_pulses[channel][m].overlaps = []
                    for n in range(m):
                        if channel_pulses[channel][m].start - channel_pulses[channel][n].start < channel_pulses[channel][n].duration:
                            channel_pulses[channel][m].overlaps.append(n)
                for m in range(1, len(channel_pulses[channel])):
                    if len(channel_pulses[channel][m].overlaps) > 0:
                        raise_error(NotImplementedError, "Overlaping pulses on the same channel are not yet supported.")
            
            # Allocate channel pulses to sequencers. 
            #   At least one sequencer is needed for each channel
            #   If the memory required for the sequence of pulses exceeds 16384/2, 
            #   additional sequencers are used to synthesise it
            self.sequencers = []        # a list of sequencers (int) used
            sequencer_pulses = {}       # a dictionary of {sequencer (int): pulses (list)}     
            sequencer = -1              # initialised to -1 so that in the first iteration it becomes 0, the first sequencer number
            self.waveforms = {}
            for channel in channels:
                if len(channel_pulses[channel]) > 0:
                    # Select a sequencer and add it to the sequencer_channel_map
                    sequencer += 1
                    if sequencer > self.device._num_sequencers:
                        raise_error(Exception, f"The number of sequencers requried to play the sequence exceeds the number available {self.device._num_sequencers}.")
                    # Initialise the corresponding variables 
                    self.sequencers.append(sequencer)
                    self.sequencer_channel_map[sequencer]=channel
                    sequencer_pulses[sequencer]=[]
                    self.waveforms[sequencer]={}
                    unique_pulses = {}      # a dictionary of {unique pulse IDs (str): and their I & Q indices (int)}
                    wc = 0                  # unique waveform counter
                    waveforms_length = 0        # accumulates the length of unique pulses per sequencer

                    # Iterate over the list of pulses to check if they are unique and if the overal length of the waveform exceeds the memory available
                    n = 0
                    while n < len(channel_pulses[channel]):
                        pulse = channel_pulses[channel][n]
                        pulse_serial = pulse.serial[pulse.serial.find(',',pulse.serial.find(',')+1)+2:-1] # removes the channel and start information from Pulse.serial to compare between pulses
                        if pulse_serial not in unique_pulses.keys():
                            # If the pulse is unique (it hasn't been saved before):
                            I, Q = self.generate_waveforms_from_pulse(pulse)
                            # Check if the overall length of the waveform exceeds memory size (waveform_max_length) and split it if necessary
                            is_split = False
                            part = 0
                            while waveforms_length + pulse.duration > self.waveform_max_length:
                                import copy
                                first_part = copy.deepcopy(pulse)
                                first_part.duration = self.waveform_max_length - waveforms_length 
                                channel_pulses[channel].insert(n, first_part)
                                n += 1
                                sequencer_pulses[sequencer].append(first_part)
                                first_part.waveform_indexes = [0 + wc, 1 + wc]
                                self.waveforms[sequencer][f"{self.name}_{pulse}_{part}_pulse_I"] = {"data": I[:first_part.duration], "index": 0 + wc}
                                self.waveforms[sequencer][f"{self.name}_{pulse}_{part}_pulse_Q"] = {"data": Q[:first_part.duration], "index": 1 + wc}
                                
                                I, Q = I[first_part.duration:], Q[first_part.duration:]
                                pulse.start = pulse.start + self.waveform_max_length - waveforms_length
                                pulse.duration = pulse.duration - (self.waveform_max_length - waveforms_length)
                                is_split = True
                                part += 1

                                # Select a new sequencer
                                sequencer += 1
                                if sequencer > self.device._num_sequencers:
                                        raise_error(Exception, f"The number of sequencers requried to play the sequence exceeds the number available {self.device._num_sequencers}.")
                                # Initialise the corresponding variables 
                                self.sequencers.append(sequencer)
                                self.sequencer_channel_map[sequencer]=channel
                                sequencer_pulses[sequencer]=[]
                                self.waveforms[sequencer]={}
                                unique_pulses = {} 
                                wc = 0                 
                                waveforms_length = 0
    
                            # Add the pulse to the list of pulses for the current sequencer and save the waveform indexes
                            sequencer_pulses[sequencer].append(pulse)
                            pulse.waveform_indexes = [0 + wc, 1 + wc]
                            if not is_split:
                                unique_pulses[pulse_serial] =  [0 + wc, 1 + wc]                  
                            waveforms_length += pulse.duration
                            self.waveforms[sequencer][f"{self.name}_{pulse}_{part}_pulse_I"] = {"data": I, "index": 0 + wc}
                            self.waveforms[sequencer][f"{self.name}_{pulse}_{part}_pulse_Q"] = {"data": Q, "index": 1 + wc}
                            wc += 2    

                        else:
                            sequencer_pulses[sequencer].append(pulse)
                            pulse.waveform_indexes = unique_pulses[pulse_serial]
                        n += 1

            # Generate programs for each sequencer
            pulses = sequencer_pulses
            self.program = {}

            for sequencer in self.sequencers:
                # Program
                sequence_total_duration = pulses[sequencer][-1].start + pulses[sequencer][-1].duration + self.minimum_delay_between_instructions # the minimum delay between instructions is 4ns
                time_between_repetitions = self.repetition_duration - sequence_total_duration
                assert time_between_repetitions > 0
                extra_wait = time_between_repetitions % self.wait_loop_step
                num_wait_loops = (time_between_repetitions - extra_wait) // self. wait_loop_step

                header = f"""
                move {nshots},R0 # nshots
                nop
                wait_sync {self.minimum_delay_between_instructions}
                loop:"""
                body = ""

                footer = f"""
                    # wait {time_between_repetitions} ns"""
                if num_wait_loops > 0:
                    footer += f"""
                    move {num_wait_loops},R1
                    nop
                    waitloop:
                        wait {self.wait_loop_step}
                        loop R1,@waitloop"""
                footer += f"""
                    wait {extra_wait}
                loop R0,@loop
                stop 
                """

                # Add an initial wait instruction for the first pulse of the sequence
                if pulses[sequencer][0].start != 0:
                    initial_wait_instruction = f"                    wait {pulses[sequencer][0].start}"
                else:
                    initial_wait_instruction = "                    # wait 0"
                body += "\n" + initial_wait_instruction

                for n in range(len(pulses[sequencer])):
                    # Calculate the delay_after_play that is to be used as an argument to the play instruction
                    if len(pulses[sequencer]) > n + 1:
                        # If there are more pulses to be played, the delay is the time between the pulse end and the next pulse start
                        delay_after_play = pulses[sequencer][n + 1].start - pulses[sequencer][n].start
                    else:
                        delay_after_play = sequence_total_duration - pulses[sequencer][n].start

                    if delay_after_play < self.minimum_delay_between_instructions:
                            raise_error(Exception, f"The minimum delay between pulses is {self.minimum_delay_between_instructions}ns.")
                    
                    # Prepare play instruction: play arg0, arg1, arg2. 
                    #   arg0 is the index of the I waveform 
                    #   arg1 is the index of the Q waveform
                    #   arg2 is the delay between starting the instruction and the next instruction
                    play_instruction = f"                    play {pulses[sequencer][n].waveform_indexes[0]},{pulses[sequencer][n].waveform_indexes[1]},{delay_after_play}"
                    # Add the serial of the pulse as a comment
                    play_instruction += " "*(34-len(play_instruction)) + f"# play waveforms {pulses[sequencer][n]}" #TODO: change for split pulses
                    body += "\n" + play_instruction

                self.program[sequencer] = header + body + footer

                # DEBUG: QCM print sequencer program
                # print(f"{self.name} sequencer {sequencer} program:\n" + self.program[sequencer]) 


    def generate_waveforms_from_pulse(self, pulse, modulate = True):
        """
        Generates I & Q waveforms for the pulse passed as a parameter.

        Args:
        pulse (Pulse): a Pulse object
        modulate (bool): {True, False} module the waveform with the pulse frequency

        Returns:
        envelope_i (list) of (float), envelope_q (list) of (float): a tuple with I & Q waveform samples
        """
        envelope_i = pulse.envelope_i
        envelope_q = pulse.envelope_q 
        assert len(envelope_i) == len(envelope_q)
        envelopes = np.array([envelope_i, envelope_q])
        if modulate:
            time = np.arange(pulse.duration) / self.sampling_rate
            cosalpha = np.cos(2 * np.pi * pulse.frequency * time + pulse.phase)
            sinalpha = np.sin(2 * np.pi * pulse.frequency * time + pulse.phase)
            mod_matrix = np.array([[ cosalpha, sinalpha], 
                                   [-sinalpha, cosalpha]])
            # mod_signals = np.einsum("abt,bt->ta", mod_matrix, envelopes)
            result = []
            for it, t, ii, qq in zip(np.arange(pulse.duration), time, envelope_i, envelope_q):
                result.append(mod_matrix[:, :, it] @ np.array([ii, qq]))
            mod_signals = np.array(result)

            # DEBUG: QCM plot envelopes
            # import matplotlib.pyplot as plt
            # plt.plot(mod_signals[:, 0] + pulse.offset_i)
            # plt.plot(mod_signals[:, 1] + pulse.offset_q)
            # plt.show()

            return mod_signals[:, 0] + pulse.offset_i, mod_signals[:, 1] + pulse.offset_q
        else:
            return envelope_i, envelope_q

    def upload(self):
        """Uploads waveforms and programs all sequencers and arms them in preparation for execution."""
        if not self.current_pulsesequence_hash == self.last_pulsequence_hash:
            self.last_pulsequence_hash = self.current_pulsesequence_hash
            # TODO: dont upload if the same 
            # Upload waveforms and program
            qblox_dict = {}
            for sequencer in self.sequencers:
                # Reformat waveforms to lists
                for name, waveform in self.waveforms[sequencer].items():
                    if isinstance(waveform["data"], np.ndarray):
                        self.waveforms[sequencer][name]["data"] = self.waveforms[sequencer][name]["data"].tolist()  # JSON only supports lists

                # Add sequence program and waveforms to single dictionary and write to JSON file
                filename = f"{self.name}_sequencer{sequencer}_sequence.json"
                qblox_dict[sequencer] = {
                    "waveforms": self.waveforms[sequencer],
                    "weights": {}, #self.weights,
                    "acquisitions": {}, #self.acquisitions,
                    "program": self.program[sequencer]
                    }
                with open(self.data_folder / filename, "w", encoding="utf-8") as file:
                    json.dump(qblox_dict[sequencer], file, indent=4)

                # Route sequencers to specific outputs.

                port = int(self.channel_port_map[self.sequencer_channel_map[sequencer]][1:])-1
                if hasattr(self.device, f"sequencer{sequencer}_channel_map_path0_out{2*port}_en"):
                    self.device.set(f"sequencer{sequencer}_channel_map_path0_out{2*port}_en", True)
                    self.device.set(f"sequencer{sequencer}_channel_map_path1_out{2*port+1}_en", True)
                else:
                    raise_error(Exception, f"The device does not have port {port}")
                
                # Configure syncronisation
                self.device.set(f"sequencer{sequencer}_sync_en", self.sync_en)

                # Upload json file to the device sequencers
                self.device.set(f"sequencer{sequencer}_waveforms_and_program", str(self.data_folder / filename))
        # Arm all sequencers
        self.device.arm_sequencer()
        # DEBUG: QCM Print Readable Snapshot
        # print(self.name)
        # self.device.print_readable_snapshot(update=True)

    def play_sequence(self):
        """Executes the sequence of instructions."""
        # Start playing sequences in all sequencers
        self.device.start_sequencer()

    def start(self):
        pass

    def stop(self):
        """Stops all sequencers"""
        self.device.stop_sequencer()

    def disconnect(self):
        """Disconnects from the instrument."""
        if self.is_connected:
            self.stop()
            self.device.close()
            self.is_connected = False
    
    def __del__(self):
        self.disconnect()


class ClusterQRM(QRM):
    
    def __init__(self, name, ip):
        super().__init__(name, ip)
        from cluster.cluster import cluster_qrm
        self.device_class = cluster_qrm


class PulsarQRM(QRM):
    
    def __init__(self, name, ip):
        super().__init__(name, ip)
        from pulsar_qrm.pulsar_qrm import pulsar_qrm
        self.device_class = pulsar_qrm


class ClusterQCM(QCM):
    
    def __init__(self, name, ip):
        super().__init__(name, ip)
        from cluster.cluster import cluster_qcm
        self.device_class = cluster_qcm


class PulsarQCM(QCM):
    
    def __init__(self, name, ip):
        super().__init__(name, ip)
        from pulsar_qcm.pulsar_qcm import pulsar_qcm
        self.device_class = pulsar_qcm<|MERGE_RESOLUTION|>--- conflicted
+++ resolved
@@ -2,7 +2,6 @@
 from qibolab.paths import qibolab_folder
 import json
 import numpy as np
-<<<<<<< HEAD
 from qibo.config import raise_error, log
 from qibolab.instruments.abstract import AbstractInstrument, InstrumentException
 
@@ -23,45 +22,6 @@
         self.last_pulsequence_hash = ""
         self.current_pulsesequence_hash = ""
 
-=======
-from abc import ABC, abstractmethod
-from qibo.config import raise_error
-from qibolab.instruments.instrument import Instrument, InstrumentException
-
-import logging
-logger = logging.getLogger(__name__)  # TODO: Consider using a global logger
-
-data_folder = qibolab_folder / "instruments" / "data"
-data_folder.mkdir(parents=True, exist_ok=True)
-
-class GenericPulsar(Instrument, ABC):
-
-    def __init__(self, label, ip, sequencer, ref_clock, sync_en, is_cluster):
-        super().__init__(ip)
-        self.label = label
-        # TODO When updating to the new firmware, use a sequencer mapping instead of setting a single sequencer
-        self.sequencer = sequencer
-        self.ref_clock = ref_clock
-        self.sync_en = sync_en
-        self.is_cluster = is_cluster
-        self._connected = False
-        self.Device = None
-        self.device = None
-        # To be defined in each instrument
-        self.name = None
-        # To be defined during setup
-        self.hardware_avg = None
-        self.initial_delay = None
-        self.repetition_duration = None
-        # hardcoded values used in ``generate_program``
-        self.delay_before_readout = 4 # same value is used for all readout pulses (?)
-        self.wait_loop_step = 1000
-        self.duration_base = 16380 # maximum length of a waveform in number of samples (defined by the device memory).
-        # hardcoded values used in ``upload``
-        # TODO QCM shouldn't have acquisitions
-        self.acquisitions = {"single": {"num_bins": 1, "index":0}}
-        self.weights = {}
->>>>>>> d9020ce7
 
     def connect(self):
         """
@@ -375,7 +335,6 @@
         Returns:
         envelope_i (list) of (float), envelope_q (list) of (float): a tuple with I & Q waveform samples
         """
-<<<<<<< HEAD
         envelope_i = pulse.envelope_i
         envelope_q = pulse.envelope_q 
         assert len(envelope_i) == len(envelope_q)
@@ -391,61 +350,6 @@
             for it, t, ii, qq in zip(np.arange(pulse.duration), time, envelope_i, envelope_q):
                 result.append(mod_matrix[:, :, it] @ np.array([ii, qq]))
             mod_signals = np.array(result)
-=======
-        raise_error(NotImplementedError)
-
-    def upload(self, waveforms, program, data_f):
-        """Uploads waveforms and programs to QBlox sequencer to prepare execution."""
-        import os
-        # Upload waveforms and program
-        # Reformat waveforms to lists
-        for name, waveform in waveforms.items():
-            if isinstance(waveform["data"], np.ndarray):
-                waveforms[name]["data"] = waveforms[name]["data"].tolist()  # JSON only supports lists
-
-        # Add sequence program and waveforms to single dictionary and write to JSON file
-        filename = f"{self.name}_sequence.json"
-        program_dict = {
-            "waveforms": waveforms,
-            "weights": self.weights,
-            "acquisitions": self.acquisitions,
-            "program": program
-            }
-
-        with open(data_folder / filename, "w", encoding="utf-8") as file:
-            json.dump(program_dict, file, indent=4)
-
-        # Upload json file to the device
-        if self.sequencer == 1:
-            self.device.sequencer1_waveforms_and_program(str(data_folder / filename))
-        else:
-            self.device.sequencer0_waveforms_and_program(str(data_folder / filename))
-
-    def play_sequence(self):
-        """Executes the uploaded instructions."""
-        # arm sequencer and start playing sequence
-        self.device.arm_sequencer()
-        self.device.start_sequencer()
-
-    def stop(self):
-        """Stops the QBlox sequencer from sending pulses."""
-        self.device.stop_sequencer()
-
-    def close(self):
-        """Disconnects from the instrument."""
-        if self._connected:
-            self.stop()
-            self.device.close()
-            self._connected = False
-
-    # TODO: Figure out how to fix this
-    #def __del__(self):
-    #    self.close()
-
-
-class PulsarQRM(GenericPulsar):
-    """Class for interfacing with Pulsar QRM."""
->>>>>>> d9020ce7
 
             # DEBUG: QRM plot envelopes
             # import matplotlib.pyplot as plt
