--- conflicted
+++ resolved
@@ -4,111 +4,16 @@
 
 
 class SGS100A(LocalOscillator):
-<<<<<<< HEAD
     """Driver to control the Rohde-Schwarz SGS100A local oscillator.
 
     This driver is using:
     https://qcodes.github.io/Qcodes/api/generated/qcodes.instrument_drivers.rohde_schwarz.html#module-qcodes.instrument_drivers.rohde_schwarz.SGS100A
     """
-=======
-    def __init__(self, name, address, ref_osc_source="EXT"):
-        super().__init__(name, address)
-        self.device: LO_SGS100A = None
-        self.settings = LocalOscillatorSettings()
-        self._ref_osc_source: str = None
-        self.ref_osc_source = ref_osc_source
-        self._device_parameters = {}
-
-    @property
-    def frequency(self):
-        return self.settings.frequency
-
-    @frequency.setter
-    def frequency(self, x):
-        self.settings.frequency = x
-        if self.is_connected:
-            self._set_device_parameter("frequency", x)
-
-    @property
-    def power(self):
-        return self.settings.power
-
-    @power.setter
-    def power(self, x):
-        self.settings.power = x
-        if self.is_connected:
-            self._set_device_parameter("power", x)
-
-    @property
-    def ref_osc_source(self):
-        return self._ref_osc_source
-
-    @ref_osc_source.setter
-    def ref_osc_source(self, x):
-        self._ref_osc_source = x
-        if self.is_connected:
-            self.device.ref_osc_source = x
-
-    def connect(self):
-        """Connects to the instrument using the IP address set in the
-        runcard."""
-        if not self.is_connected:
-            for attempt in range(3):
-                try:
-                    self.device = LO_SGS100A.RohdeSchwarz_SGS100A(
-                        self.name, f"TCPIP0::{self.address}::5025::SOCKET"
-                    )
-                    self.is_connected = True
-                    break
-                except KeyError as exc:
-                    log.info(f"Unable to connect:\n{str(exc)}\nRetrying...")
-                    self.name += "_" + str(attempt)
-                except ConnectionError as exc:
-                    log.info(f"Unable to connect:\n{str(exc)}\nRetrying...")
-            if not self.is_connected:
-                raise InstrumentException(self, f"Unable to connect to {self.name}")
-        else:
-            raise RuntimeError("There is an open connection to the instrument already")
-        # set proper frequency and power if they were changed before connecting
-        if self.settings.frequency is not None:
-            self._set_device_parameter("frequency", self.settings.frequency)
-        if self.settings.power is not None:
-            self._set_device_parameter("power", self.settings.power)
-        self.device.ref_osc_source = self._ref_osc_source
-
-    def _set_device_parameter(self, parameter: str, value):
-        """Sets a parameter of the instrument, if it changed from the last
-        stored in the cache.
-
-        Args:
-            parameter: str = The parameter to be cached and set.
-            value = The value to set the paramter.
-        Raises:
-            Exception = If attempting to set a parameter without a connection to the instrument.
-        """
-        if not (
-            parameter in self._device_parameters
-            and self._device_parameters[parameter] == value
-        ):
-            if self.is_connected:
-                if not parameter in self._device_parameters:
-                    if not hasattr(self.device, parameter):
-                        raise ValueError(
-                            f"The instrument {self.name} does not have parameter {parameter}"
-                        )
-                    self.device.set(parameter, value)
-                    self._device_parameters[parameter] = value
-                elif self._device_parameters[parameter] != value:
-                    self.device.set(parameter, value)
-                    self._device_parameters[parameter] = value
-            else:
-                raise ConnectionError(
-                    "There is no connection to the instrument {self.name}"
-                )
->>>>>>> c6f41c2a
 
     def create(self):
-        return LO_SGS100A.RohdeSchwarz_SGS100A(self.name, f"TCPIP0::{self.address}::5025::SOCKET")
+        return LO_SGS100A.RohdeSchwarz_SGS100A(
+            self.name, f"TCPIP0::{self.address}::5025::SOCKET"
+        )
 
     def __del__(self):
         self.disconnect()