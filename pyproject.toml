[build-system]
requires = ["poetry-core>=1.0.0"]
build-backend = "poetry.core.masonry.api"

[tool.poetry]
name = "qibolab"
version = "0.1.4"
description = "Quantum hardware module and drivers for Qibo"
authors = ["The Qibo team"]
license = "Apache License 2.0"
readme = "README.md"
homepage = "https://qibo.science/"
repository = "https://github.com/qiboteam/qibolab/"
documentation = "https://qibo.science/docs/qibolab/stable"
keywords = []
classifiers = [
  "Programming Language :: Python :: 3",
  "Topic :: Scientific/Engineering :: Physics",
]
packages = [{ include = "qibolab", from = "src" }]
include = ["*.out", "*.yml"]

[tool.poetry.dependencies]
python = ">=3.9,<3.12"
<<<<<<< HEAD
qibo = {git = "https://github.com/qiboteam/qibo.git", branch = "add_transpiler" }
=======
qibo = ">=0.2.2"
>>>>>>> d852e825
networkx = "^3.0"
numpy = "==1.24.4"
more-itertools = "^9.1.0"
pyyaml = "^6.0"
qblox-instruments = { version = "0.11.0", optional = true}
qcodes = { version = "^0.37.0", optional = true }
qcodes_contrib_drivers = { version ="0.18.0", optional = true }
pyvisa-py = { version = "0.5.3", optional = true }
qm-qua = { version = "==1.1.1", optional = true }
qualang-tools = { version = "==0.14.0", optional = true}
setuptools = { version = ">67.0.0", optional = true }
laboneq = { version = ">=2.12.0", optional = true }
qibosoq = { version = ">=0.0.4,<0.2", optional = true }

[tool.poetry.group.docs]
optional = true

[tool.poetry.group.docs.dependencies]
sphinx = "^6.1.3"
furo = "^2023.3.27"
recommonmark = "^0.7.1"
sphinxcontrib-bibtex = "^2.5.0"
sphinx-markdown-tables = "^0.0.17"
nbsphinx = "^0.9.1"
ipython = "^8.12.0"
sphinx-copybutton = "^0.5.1"
# extras
qblox-instruments = "0.11.0"
qcodes = "^0.37.0"
qcodes_contrib_drivers = "0.18.0"
qibosoq = ">=0.0.4,<0.2"
qualang-tools = "==0.14.0"
laboneq = ">=2.16.0"

[tool.poetry.group.tests]
optional = true

[tool.poetry.group.tests.dependencies]
pytest = ">=7.2.2"
pytest-cov = "^4.0.0"
pytest-env = ">=0.8.1"
pytest-mock = ">=3.10.0"

[tool.poetry.group.analysis]
optional = true

[tool.poetry.group.analysis.dependencies]
pylint = ">=2.16.0"

[tool.poetry.extras]
qblox = ["qblox-instruments", "qcodes", "qcodes_contrib_drivers", "pyvisa-py"]
qm = ["qm-qua", "qualang-tools", "setuptools"]
zh = ["laboneq"]
rfsoc = ["qibosoq", "qcodes", "qcodes_contrib_drivers"]


[tool.poe.tasks]
test = "pytest"
lint = "pylint src --errors-only"
lint-warnings = "pylint src --exit-zero"
docs = "make -C doc html"
docs-clean = "make -C doc clean"
test-docs = "make -C doc doctest"

[tool.pylint.master]
output-format = "colorized"
disable = ["E1123", "E1120", "C0301"]

[tool.pytest.ini_options]
testpaths = ['tests/']
markers = ["qpu: mark tests that require qpu"]
addopts = [
  '--cov=qibolab',
  '--cov-report=xml',
  '--cov-report=html',
  '-m not qpu',
]<|MERGE_RESOLUTION|>--- conflicted
+++ resolved
@@ -22,11 +22,7 @@
 
 [tool.poetry.dependencies]
 python = ">=3.9,<3.12"
-<<<<<<< HEAD
 qibo = {git = "https://github.com/qiboteam/qibo.git", branch = "add_transpiler" }
-=======
-qibo = ">=0.2.2"
->>>>>>> d852e825
 networkx = "^3.0"
 numpy = "==1.24.4"
 more-itertools = "^9.1.0"
