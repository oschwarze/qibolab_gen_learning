"""Qblox Cluster QCM driver."""

import json

from qblox_instruments.qcodes_drivers.cluster import Cluster as QbloxCluster
from qblox_instruments.qcodes_drivers.qcm_qrm import QcmQrm as QbloxQrmQcm
from qibo.config import log

<<<<<<< HEAD
from qibolab.instruments.qblox.cluster import Cluster
from qibolab.instruments.qblox.module import ClusterModule
=======
from qibolab.instruments.abstract import Instrument
from qibolab.instruments.qblox.port import QbloxOutputPort
>>>>>>> daac4998
from qibolab.instruments.qblox.q1asm import (
    Block,
    Register,
    convert_phase,
    loop_block,
    wait_block,
)
from qibolab.instruments.qblox.sequencer import Sequencer, WaveformsBuffer
from qibolab.instruments.qblox.sweeper import QbloxSweeper, QbloxSweeperType
from qibolab.pulses import Pulse, PulseSequence, PulseType
from qibolab.sweeper import Parameter, Sweeper, SweeperType


class ClusterQCM_BB(ClusterModule):
    """Qblox Cluster Qubit Control Module Baseband driver.

    Qubit Control Module (QCM) is an arbitratry wave generator with two DACs connected to
    four output ports. It can sinthesise either four independent real signals or two
    complex signals, using ports 0 and 2 to output the i(in-phase) component and
    ports 1 and 3 the q(quadrature) component. The sampling rate of its DAC is 1 GSPS.
    https://www.qblox.com/cluster

    The class aims to simplify the configuration of the instrument, exposing only
    those parameters most frequencly used and hiding other more complex components.

    A reference to the underlying `qblox_instruments.qcodes_drivers.qcm_qrm.QRM_QCM`
    object is provided via the attribute `device`, allowing the advanced user to gain
    access to the features that are not exposed directly by the class.

    In order to accelerate the execution, the instrument settings are cached, so that
    the communication with the instrument only happens when the parameters change.
    This caching is done with the method `_set_device_parameter(target, *parameters, value)`.

    .. code-block:: text

            ports:
                o1:
                    channel                      : L4-1
                    gain                         : 0.2 # -1.0<=v<=1.0
                    offset                       : 0   # -2.5<=v<=2.5
                o2:
                    channel                      : L4-2
                    gain                         : 0.2 # -1.0<=v<=1.0
                    offset                       : 0   # -2.5<=v<=2.5
                o3:
                    channel                      : L4-3
                    gain                         : 0.2 # -1.0<=v<=1.0
                    offset                       : 0   # -2.5<=v<=2.5
                o4:
                    channel                      : L4-4
                    gain                         : 0.2 # -1.0<=v<=1.0
                    offset                       : 0   # -2.5<=v<=2.5

    Attributes:
        name (str): A unique name given to the instrument.
        address (str): IP_address:module_number (the IP address of the cluster and
            the module number)
        device (QbloxQrmQcm): A reference to the underlying
            `qblox_instruments.qcodes_drivers.qcm_qrm.QcmQrm` object. It can be used to access other
            features not directly exposed by this wrapper.
            https://qblox-qblox-instruments.readthedocs-hosted.com/en/master/api_reference/qcm_qrm.html
        ports = A dictionary giving access to the output ports objects.

            - ports['o1']
            - ports['o2']
            - ports['o3']
            - ports['o4']

            - ports['oX'].channel (int | str): the id of the refrigerator channel the port is connected to.
            - ports['oX'].gain (float): (mapped to qrm.sequencers[0].gain_awg_path0 and qrm.sequencers[0].gain_awg_path1)
                Sets the gain on both paths of the output port.
            - ports['oX'].offset (float): (mapped to qrm.outX_offset)
                Sets the offset on the output port.
            - ports['oX'].hardware_mod_en (bool): (mapped to qrm.sequencers[0].mod_en_awg) Enables pulse
                modulation in hardware. When set to False, pulse modulation is done at the host computer
                and a modulated pulse waveform should be uploaded to the instrument. When set to True,
                the envelope of the pulse should be uploaded to the instrument and it modulates it in
                real time by its FPGA using the sequencer nco (numerically controlled oscillator).
            - ports['oX'].nco_freq (int): (mapped to qrm.sequencers[0].nco_freq)        # TODO mapped, but not configurable from the runcard
            - ports['oX'].nco_phase_offs = (mapped to qrm.sequencers[0].nco_phase_offs) # TODO mapped, but not configurable from the runcard

                - Sequencer 0 is always the first sequencer used to synthesise pulses on port o1.
                - Sequencer 1 is always the first sequencer used to synthesise pulses on port o2.
                - Sequencer 2 is always the first sequencer used to synthesise pulses on port o3.
                - Sequencer 3 is always the first sequencer used to synthesise pulses on port o4.
                - Sequencer 4 to 6 are used as needed to sinthesise simultaneous pulses on the same channel
                  or when the memory of the default sequencers rans out.
    """

    DEFAULT_SEQUENCERS = {"o1": 0, "o2": 1, "o3": 2, "o4": 3}
    FREQUENCY_LIMIT = 500e6

<<<<<<< HEAD
    def __init__(self, name: str, address: str, cluster: Cluster = None):
        """
        Initialize a Qblox QCM baseband module.
=======
    property_wrapper = lambda parent, *parameter: property(
        lambda self: parent.device.get(parameter[0]),
        lambda self, x: parent._set_device_parameter(
            parent.device, *parameter, value=x
        ),
    )
    sequencer_property_wrapper = lambda parent, sequencer, *parameter: property(
        lambda self: parent.device.sequencers[sequencer].get(parameter[0]),
        lambda self, x: parent._set_device_parameter(
            parent.device.sequencers[sequencer], *parameter, value=x
        ),
    )

    def __init__(self, name: str, address: str):
        """Initialize a Qblox QCM baseband module.
>>>>>>> daac4998

        Parameters:
        - name: An arbitrary name to identify the module.
        - address: The network address of the instrument, specified as "cluster_IP:module_slot_idx".
        - cluster: The Cluster object to which the QCM baseband module is connected.

        Example:
        To create a ClusterQCM_BB instance named 'qcm_bb' connected to slot 2 of a Cluster at address '192.168.0.100':
        >>> cluster_instance = Cluster("cluster","192.168.1.100", settings)
        >>> qcm_module = ClusterQCM_BB(name="qcm_bb", address="192.168.1.100:2", cluster=cluster_instance)
        """
        super().__init__(name, address)
<<<<<<< HEAD
        # self.settings: dict = {}
        self.device = None
=======
        self.ports: dict = {}
        self.settings: dict = {}
        self.device: QbloxQrmQcm = None
>>>>>>> daac4998

        self._debug_folder: str = ""
        self._sequencers: dict[Sequencer] = {}
        self.channel_map: dict = {}
        self._device_num_output_ports = 2
        self._device_num_sequencers: int
        self._free_sequencers_numbers: list[
            int
        ] = []  # TODO: we can create only list and put three flags: free, used, unused
        self._used_sequencers_numbers: list[int] = []
        self._unused_sequencers_numbers: list[int] = []

    def _set_default_values(self):
        # Default after reboot = 0
        [self.device.set(f"out{idx}_offset", value=0) for idx in range(4)]

        # initialise the parameters of the default sequencers to the default values,
        # the rest of the sequencers are not configured here, but will be configured
        # with the same parameters as the default in process_pulse_sequence()
        for target in [
            self.device.sequencers[self.DEFAULT_SEQUENCERS["o1"]],
            self.device.sequencers[self.DEFAULT_SEQUENCERS["o2"]],
            self.device.sequencers[self.DEFAULT_SEQUENCERS["o3"]],
            self.device.sequencers[self.DEFAULT_SEQUENCERS["o4"]],
        ]:
            target.set("cont_mode_en_awg_path0", False)  # Default after reboot = False
            target.set("cont_mode_en_awg_path1", False)
            target.set("cont_mode_waveform_idx_awg_path0", 0)
            target.set("cont_mode_waveform_idx_awg_path1", 0)
            target.set("marker_ovr_en", True)
            target.set("marker_ovr_value", 15)
            target.set("mixer_corr_gain_ratio", 1)
            target.set("mixer_corr_phase_offset_degree", 0)
            target.set("offset_awg_path0", 0)
            target.set("offset_awg_path1", 0)
            target.set("sync_en", False)
            target.set("upsample_rate_awg_path0", 0)
            target.set("upsample_rate_awg_path1", 0)
            target.set("connect_out0", "off")  # Default after reboot = True
            target.set("connect_out1", "off")
            target.set("connect_out2", "off")
            target.set("connect_out3", "off")

        out_values = {0: "I", 1: "Q", 2: "I", 3: "Q"}
        for key, value in out_values.items():
            self.device.sequencers[key].set(f"connect_out{key}", value)

        # on initialisation, disconnect all other sequencers from the ports
        self._device_num_sequencers = len(self.device.sequencers)
        for sequencer in range(4, self._device_num_sequencers):
            target = self.device.sequencers[sequencer]
            [target.set(f"connect_out{x}", "off") for x in range(4)]

    def connect(self, cluster: QbloxCluster = None):
        """Connects to the instrument using the instrument settings in the
        runcard.

        Once connected, it creates port classes with properties mapped
        to various instrument parameters, and initialises the the
        underlying device parameters. It uploads to the module the port
        settings loaded from the runcard.
        """
        if self.is_connected:
            return

        elif cluster is not None:
            self.device = cluster.modules[int(self.address.split(":")[1]) - 1]
            # test connection with module
            if not self.device.present():
                raise ConnectionError(
                    f"Module {self.device.name} not connected to cluster {cluster.name}"
                )
            # once connected, initialise the parameters of the device to the default values
            self._set_default_values()
            # then set the value loaded from the runcard
            try:
                for port in self.ports:
                    self._sequencers[port] = []
                    self.ports[port].hardware_mod_en = True
                    self.ports[port].nco_freq = 0
                    self.ports[port].nco_phase_offs = 0
            except Exception as error:
                raise RuntimeError(
                    f"Unable to initialize port parameters on module {self.name}: {error}"
                )
            self.is_connected = True

    def setup(self, **settings):
        """Cache the settings of the runcard and instantiate the ports of the
        module.

        Args:
            **settings: dict = A dictionary of settings loaded from the runcard:

                - settings[oX]['offset'] (float): [-2.5 - 2.5 V] offset in volts applied to the output port.
                - settings[oX]['hardware_mod_en'] (bool): enables Hardware Modulation. In this mode, pulses are modulated to the intermediate frequency
                  using the numerically controlled oscillator within the fpga. It only requires the upload of the pulse envelope waveform.
                  At the moment this param is not loaded but is always set to True.
        """
<<<<<<< HEAD
        pass
=======
        for port_num, port in enumerate(settings):
            self.ports[port] = QbloxOutputPort(
                self,
                self.DEFAULT_SEQUENCERS[port],
                port_number=port_num,
                port_name=port,
            )

        self.settings = settings if settings else self.settings
>>>>>>> daac4998

    def _get_next_sequencer(self, port, frequency, qubits: dict):
        """Retrieves and configures the next avaliable sequencer.

        The parameters of the new sequencer are copied from those of the default sequencer, except for the
        intermediate frequency and classification parameters.
        Args:
            port (str):
            frequency ():
            qubit ():
        Raises:
            Exception = If attempting to set a parameter without a connection to the instrument.
        """
        # select the qubit relative to specific port
        qubit = None
        for _qubit in qubits.values():
            if _qubit.flux.port is not None:
                if (
                    _qubit.flux.port.name == port
                    and _qubit.flux.port.module.name == self.name
                ):
                    qubit = _qubit
            else:
                log.warning(f"Qubit {_qubit.name} has no flux line connected")
        # select a new sequencer and configure it as required
        next_sequencer_number = self._free_sequencers_numbers.pop(0)
        if next_sequencer_number != self.DEFAULT_SEQUENCERS[port]:
            for parameter in self.device.sequencers[
                self.DEFAULT_SEQUENCERS[port]
            ].parameters:
                # exclude read-only parameter `sequence`
                if parameter not in ["sequence"]:
                    value = self.device.sequencers[self.DEFAULT_SEQUENCERS[port]].get(
                        param_name=parameter
                    )
                    if value:
                        target = self.device.sequencers[next_sequencer_number]
                        target.set(parameter, value)

        # if hardware modulation is enabled configure nco_frequency
        if self.ports[port].hardware_mod_en:
            self.device.sequencers[next_sequencer_number].set("nco_freq", frequency)
            # Assumes all pulses in non_overlapping_pulses set
            # have the same frequency. Non-overlapping pulses of different frequencies on the same
            # qubit channel with hardware_demod_en would lead to wrong results.
            # TODO: Throw error in that event or implement for non_overlapping_same_frequency_pulses
            # Even better, set the frequency before each pulse is played (would work with hardware modulation only)

            self.ports[port].offset = qubit.sweetspot if qubit else 0
        # create sequencer wrapper
        sequencer = Sequencer(next_sequencer_number)
        sequencer.qubit = qubit.name if qubit else None
        return sequencer

    def get_if(self, pulse):
        """Returns the intermediate frequency needed to synthesise a pulse
        based on the port lo frequency."""

        _rf = pulse.frequency
        _lo = 0  # QCMs do not have local oscillator
        _if = _rf - _lo
        if abs(_if) > self.FREQUENCY_LIMIT:
            raise RuntimeError(
                f"""
            Pulse frequency {_rf:_} cannot be synthesised, it exceeds the maximum frequency of {self.FREQUENCY_LIMIT:_}"""
            )
        return _if

    def process_pulse_sequence(
        self,
        qubits: dict,
        instrument_pulses: PulseSequence,
        navgs: int,
        nshots: int,
        repetition_duration: int,
        sweepers=None,
    ):
        """Processes a list of pulses, generating the waveforms and sequence
        program required by the instrument to synthesise them.

        The output of the process is a list of sequencers used for each port, configured with the information
        required to play the sequence.
        The following features are supported:

        - overlapping pulses
        - hardware modulation
        - software modulation, with support for arbitrary pulses
        - real-time sweepers of

            - pulse frequency (requires hardware modulation)
            - pulse relative phase (requires hardware modulation)
            - pulse amplitude
            - pulse start
            - pulse duration
            - port gain
            - port offset

        - sequencer memory optimisation (waveforms cache)
        - extended waveform memory with the use of multiple sequencers
        - pulses of up to 8192 pairs of i, q samples
        - intrument parameters cache

        Args:
            instrument_pulses (PulseSequence): A collection of Pulse objects to be played by the instrument.
            navgs (int): The number of times the sequence of pulses should be executed averaging the results.
            nshots (int): The number of times the sequence of pulses should be executed without averaging.
            repetition_duration (int): The total duration of the pulse sequence execution plus the reset/relaxation time.
            sweepers (list(Sweeper)): A list of Sweeper objects to be implemented.
        """
        if sweepers is None:
            sweepers = []
        sequencer: Sequencer
        sweeper: Sweeper

        self._free_sequencers_numbers = list(range(len(self.ports), 6))

        # process the pulses for every port
        for port in self.ports:
            # split the collection of instruments pulses by ports
            port_channel = [
                chan.name
                for chan in self.channel_map.values()
                if chan.port.name == port
            ]
            port_pulses: PulseSequence = instrument_pulses.get_channel_pulses(
                *port_channel
            )

            # initialise the list of sequencers required by the port
            self._sequencers[port] = []

            # initialise the list of free sequencer numbers to include the default for each port {'o1': 0, 'o2': 1, 'o3': 2, 'o4': 3}
            self._free_sequencers_numbers = [
                self.DEFAULT_SEQUENCERS[port]
            ] + self._free_sequencers_numbers

            if not port_pulses.is_empty:
                # split the collection of port pulses in non overlapping pulses
                non_overlapping_pulses: PulseSequence
                for non_overlapping_pulses in port_pulses.separate_overlapping_pulses():
                    # TODO: for non_overlapping_same_frequency_pulses in non_overlapping_pulses.separate_different_frequency_pulses():

                    # each set of not overlapping pulses will be played by a separate sequencer
                    # check sequencer availability
                    if len(self._free_sequencers_numbers) == 0:
                        raise Exception(
                            f"The number of sequencers requried to play the sequence exceeds the number available {self._device_num_sequencers}."
                        )
                    # get next sequencer
                    sequencer = self._get_next_sequencer(
                        port=port,
                        frequency=self.get_if(non_overlapping_pulses[0]),
                        qubits=qubits,
                    )
                    # add the sequencer to the list of sequencers required by the port
                    self._sequencers[port].append(sequencer)

                    # make a temporary copy of the pulses to be processed
                    pulses_to_be_processed = non_overlapping_pulses.shallow_copy()
                    while not pulses_to_be_processed.is_empty:
                        pulse: Pulse = pulses_to_be_processed[0]
                        # attempt to save the waveforms to the sequencer waveforms buffer
                        try:
                            sequencer.waveforms_buffer.add_waveforms(
                                pulse, self.ports[port].hardware_mod_en, sweepers
                            )
                            sequencer.pulses.add(pulse)
                            pulses_to_be_processed.remove(pulse)

                        # if there is not enough memory in the current sequencer, use another one
                        except WaveformsBuffer.NotEnoughMemory:
                            if (
                                len(pulse.waveform_i) + len(pulse.waveform_q)
                                > WaveformsBuffer.SIZE
                            ):
                                raise NotImplementedError(
                                    f"Pulses with waveforms longer than the memory of a sequencer ({WaveformsBuffer.SIZE // 2}) are not supported."
                                )
                            if len(self._free_sequencers_numbers) == 0:
                                raise Exception(
                                    f"The number of sequencers requried to play the sequence exceeds the number available {self._device_num_sequencers}."
                                )
                            # get next sequencer
                            sequencer = self._get_next_sequencer(
                                port=port,
                                frequency=self.get_if(non_overlapping_pulses[0]),
                                qubits=qubits,
                            )
                            # add the sequencer to the list of sequencers required by the port
                            self._sequencers[port].append(sequencer)
            else:
                sequencer = self._get_next_sequencer(
                    port=port, frequency=0, qubits=qubits
                )
                # add the sequencer to the list of sequencers required by the port
                self._sequencers[port].append(sequencer)

        # update the lists of used and unused sequencers that will be needed later on
        self._used_sequencers_numbers = []
        for port in self.ports:
            for sequencer in self._sequencers[port]:
                self._used_sequencers_numbers.append(sequencer.number)
        self._unused_sequencers_numbers = []
        for n in range(self._device_num_sequencers):
            if not n in self._used_sequencers_numbers:
                self._unused_sequencers_numbers.append(n)

        # generate and store the Waveforms dictionary, the Acquisitions dictionary, the Weights and the Program
        for port in self.ports:
            for sequencer in self._sequencers[port]:
                pulses = sequencer.pulses
                program = sequencer.program

                ## pre-process sweepers ##
                # TODO: move qibolab sweepers preprocessing to qblox controller

                # attach a sweeper attribute to the pulse so that it is easily accesible by the code that generates
                # the pseudo-assembly program
                pulse = None
                for pulse in pulses:
                    pulse.sweeper = None

                pulse_sweeper_parameters = [
                    Parameter.frequency,
                    Parameter.amplitude,
                    Parameter.duration,
                    Parameter.relative_phase,
                    Parameter.start,
                ]

                for sweeper in sweepers:
                    if sweeper.parameter in pulse_sweeper_parameters:
                        # check if this sequencer takes an active role in the sweep
                        if sweeper.pulses and set(sequencer.pulses) & set(
                            sweeper.pulses
                        ):
                            # plays an active role
                            reference_value = None
                            if (
                                sweeper.parameter == Parameter.frequency
                                and sequencer.pulses
                            ):
                                reference_value = self.get_if(sequencer.pulses[0])
                            if sweeper.parameter == Parameter.amplitude:
                                for pulse in pulses:
                                    if pulse in sweeper.pulses:
                                        reference_value = (
                                            pulse.amplitude
                                        )  # uses the amplitude of the first pulse
                            if (
                                sweeper.parameter == Parameter.duration
                                and pulse in sweeper.pulses
                            ):
                                # for duration sweepers bake waveforms
                                sweeper.qs = QbloxSweeper(
                                    program=program,
                                    type=QbloxSweeperType.duration,
                                    rel_values=pulse.idx_range,
                                )
                            else:
                                # create QbloxSweepers and attach them to qibolab sweeper
                                if (
                                    sweeper.type == SweeperType.OFFSET
                                    and reference_value
                                ):
                                    sweeper.qs = QbloxSweeper.from_sweeper(
                                        program=program,
                                        sweeper=sweeper,
                                        add_to=reference_value,
                                    )
                                elif (
                                    sweeper.type == SweeperType.FACTOR
                                    and reference_value
                                ):
                                    sweeper.qs = QbloxSweeper.from_sweeper(
                                        program=program,
                                        sweeper=sweeper,
                                        multiply_to=reference_value,
                                    )
                                else:
                                    sweeper.qs = QbloxSweeper.from_sweeper(
                                        program=program, sweeper=sweeper
                                    )

                            # finally attach QbloxSweepers to the pulses being swept
                            sweeper.qs.update_parameters = True
                            pulse.sweeper = sweeper.qs
                        else:
                            # does not play an active role
                            sweeper.qs = QbloxSweeper(
                                program=program,
                                type=QbloxSweeperType.number,
                                rel_values=range(len(sweeper.values)),
                                name=sweeper.parameter.name,
                            )

                    else:  # qubit_sweeper_parameters
                        if sweeper.qubits and sequencer.qubit in [
                            _.name for _ in sweeper.qubits
                        ]:
                            # plays an active role
                            if sweeper.parameter == Parameter.bias:
                                reference_value = self.ports[port].offset
                                # create QbloxSweepers and attach them to qibolab sweeper
                                if sweeper.type == SweeperType.ABSOLUTE:
                                    sweeper.qs = QbloxSweeper.from_sweeper(
                                        program=program,
                                        sweeper=sweeper,
                                        add_to=-reference_value,
                                    )
                                elif sweeper.type == SweeperType.OFFSET:
                                    sweeper.qs = QbloxSweeper.from_sweeper(
                                        program=program, sweeper=sweeper
                                    )
                                elif sweeper.type == SweeperType.FACTOR:
                                    raise Exception(
                                        "SweeperType.FACTOR for Parameter.bias not supported"
                                    )
                                sweeper.qs.update_parameters = True
                        else:
                            # does not play an active role
                            sweeper.qs = QbloxSweeper(
                                program=program,
                                type=QbloxSweeperType.number,
                                rel_values=range(len(sweeper.values)),
                                name=sweeper.parameter.name,
                            )

                    # FIXME: for qubit sweepers (Parameter.bias, Parameter.attenuation, Parameter.gain), the qubit
                    # information alone is not enough to determine what instrument parameter is to be swept.
                    # For example port gain, both the drive and readout ports have gain parameters.
                    # Until this is resolved, and since bias is only implemented with QCMs offset, this instrument will
                    # never take an active role in those sweeps.

                # Waveforms
                for index, waveform in enumerate(
                    sequencer.waveforms_buffer.unique_waveforms
                ):
                    sequencer.waveforms[waveform.serial] = {
                        "data": waveform.data.tolist(),
                        "index": index,
                    }

                # Program
                minimum_delay_between_instructions = 4

                sequence_total_duration = (
                    pulses.finish
                )  # the minimum delay between instructions is 4ns
                time_between_repetitions = repetition_duration - sequence_total_duration
                assert time_between_repetitions > minimum_delay_between_instructions
                # TODO: currently relaxation_time needs to be greater than acquisition_hold_off
                # so that the time_between_repetitions is equal to the sequence_total_duration + relaxation_time
                # to be compatible with th erest of the platforms, change it so that time_between_repetitions
                # is equal to pulsesequence duration + acquisition_hold_off if relaxation_time < acquisition_hold_off

                # create registers for key variables
                # nshots is used in the loop that iterates over the number of shots
                nshots_register = Register(program, "nshots")
                # navgs is used in the loop of hardware averages
                navgs_register = Register(program, "navgs")

                header_block = Block("setup")

                body_block = Block()

                body_block.append(f"wait_sync {minimum_delay_between_instructions}")
                if self.ports[port].hardware_mod_en:
                    body_block.append("reset_ph")
                    body_block.append_spacer()

                pulses_block = Block("play")
                # Add an initial wait instruction for the first pulse of the sequence
                initial_wait_block = wait_block(
                    wait_time=pulses.start,
                    register=Register(program),
                    force_multiples_of_four=False,
                )
                pulses_block += initial_wait_block

                for n in range(pulses.count):
                    if (
                        pulses[n].sweeper
                        and pulses[n].sweeper.type == QbloxSweeperType.start
                    ):
                        pulses_block.append(f"wait {pulses[n].sweeper.register}")

                    if self.ports[port].hardware_mod_en:
                        # # Set frequency
                        # _if = self.get_if(pulses[n])
                        # pulses_block.append(f"set_freq {convert_frequency(_if)}", f"set intermediate frequency to {_if} Hz")

                        # Set phase
                        if (
                            pulses[n].sweeper
                            and pulses[n].sweeper.type
                            == QbloxSweeperType.relative_phase
                        ):
                            pulses_block.append(f"set_ph {pulses[n].sweeper.register}")
                        else:
                            pulses_block.append(
                                f"set_ph {convert_phase(pulses[n].relative_phase)}",
                                comment=f"set relative phase {pulses[n].relative_phase} rads",
                            )

                    # Calculate the delay_after_play that is to be used as an argument to the play instruction
                    if len(pulses) > n + 1:
                        # If there are more pulses to be played, the delay is the time between the pulse end and the next pulse start
                        delay_after_play = pulses[n + 1].start - pulses[n].start
                    else:
                        delay_after_play = sequence_total_duration - pulses[n].start

                    if delay_after_play < minimum_delay_between_instructions:
                        raise Exception(
                            f"The minimum delay between the start of two pulses in the same channel is {minimum_delay_between_instructions}ns."
                        )

                    if (
                        pulses[n].sweeper
                        and pulses[n].sweeper.type == QbloxSweeperType.duration
                    ):
                        RI = pulses[n].sweeper.register
                        if pulses[n].type == PulseType.FLUX:
                            RQ = pulses[n].sweeper.register
                        else:
                            RQ = pulses[n].sweeper.aux_register

                        pulses_block.append(
                            f"play  {RI},{RQ},{delay_after_play}",  # FIXME delay_after_play won't work as the duration increases
                            comment=f"play pulse {pulses[n]} sweeping its duration",
                        )
                    else:
                        # Prepare play instruction: play wave_i_index, wave_q_index, delay_next_instruction
                        pulses_block.append(
                            f"play  {sequencer.waveforms_buffer.unique_waveforms.index(pulses[n].waveform_i)},{sequencer.waveforms_buffer.unique_waveforms.index(pulses[n].waveform_q)},{delay_after_play}",
                            comment=f"play waveforms {pulses[n]}",
                        )

                body_block += pulses_block
                body_block.append_spacer()

                final_reset_block = wait_block(
                    wait_time=time_between_repetitions,
                    register=Register(program),
                    force_multiples_of_four=False,
                )
                body_block += final_reset_block

                footer_block = Block("cleaup")
                footer_block.append(f"stop")

                # wrap pulses block in sweepers loop blocks
                for sweeper in sweepers:
                    body_block = sweeper.qs.block(inner_block=body_block)

                nshots_block: Block = loop_block(
                    start=0,
                    stop=nshots,
                    step=1,
                    register=nshots_register,
                    block=body_block,
                )
                navgs_block = loop_block(
                    start=0,
                    stop=navgs,
                    step=1,
                    register=navgs_register,
                    block=nshots_block,
                )
                program.add_blocks(header_block, navgs_block, footer_block)

                sequencer.program = repr(program)

    def upload(self):
        """Uploads waveforms and programs of all sequencers and arms them in
        preparation for execution.

        This method should be called after `process_pulse_sequence()`.
        It configures certain parameters of the instrument based on the
        needs of resources determined while processing the pulse
        sequence.
        """
        # Setup
        for sequencer_number in self._used_sequencers_numbers:
            target = self.device.sequencers[sequencer_number]
            target.set("sync_en", True)
            target.set("marker_ovr_en", True)  # Default after reboot = False
            target.set("marker_ovr_value", 15)  # Default after reboot = 0

        for sequencer_number in self._unused_sequencers_numbers:
            target = self.device.sequencers[sequencer_number]
            target.set("sync_en", False)
            target.set("marker_ovr_en", True)  # Default after reboot = False
            target.set("marker_ovr_value", 0)  # Default after reboot = 0
            if sequencer_number >= 4:  # Never disconnect default sequencers
                target.set("connect_out0", "off")
                target.set("connect_out1", "off")
                target.set("connect_out2", "off")
                target.set("connect_out3", "off")

        # Upload waveforms and program
        qblox_dict = {}
        sequencer: Sequencer
        for port in self.ports:
            for sequencer in self._sequencers[port]:
                # Add sequence program and waveforms to single dictionary
                qblox_dict[sequencer] = {
                    "waveforms": sequencer.waveforms,
                    "weights": sequencer.weights,
                    "acquisitions": sequencer.acquisitions,
                    "program": sequencer.program,
                }

                # Upload dictionary to the device sequencers
                self.device.sequencers[sequencer.number].sequence(qblox_dict[sequencer])

                # DEBUG: QCM Save sequence to file
                if self._debug_folder != "":
                    filename = (
                        self._debug_folder
                        + f"Z_{self.name}_sequencer{sequencer.number}_sequence.json"
                    )
                    with open(filename, "w", encoding="utf-8") as file:
                        json.dump(qblox_dict[sequencer], file, indent=4)
                        file.write(sequencer.program)

        # Arm sequencers
        for sequencer_number in self._used_sequencers_numbers:
            self.device.arm_sequencer(sequencer_number)

        # DEBUG: QCM Print Readable Snapshot
        # print(self.name)
        # self.device.print_readable_snapshot(update=True)

        # DEBUG: QCM Save Readable Snapshot
        from qibolab.instruments.qblox.debug import print_readable_snapshot

        if self._debug_folder != "":
            filename = self._debug_folder + f"Z_{self.name}_snapshot.json"
            with open(filename, "w", encoding="utf-8") as file:
                print_readable_snapshot(self.device, file, update=True)

    def play_sequence(self):
        """Executes the sequence of instructions."""

        for sequencer_number in self._used_sequencers_numbers:
            # Start used sequencers
            self.device.start_sequencer(sequencer_number)

    def start(self):
        """Empty method to comply with Instrument interface."""
        pass

    def stop(self):
        """Stops all sequencers."""

        for sequencer_number in self._used_sequencers_numbers:
            state = self.device.get_sequencer_state(sequencer_number)
            if state.status != "STOPPED":
                log.warning(
                    f"Device {self.device.sequencers[sequencer_number].name} did not stop normally\nstate: {state}"
                )
        try:
            self.device.stop_sequencer()
        except:
            log.warning("Unable to stop sequencers")

        try:
            for port in self.ports:
                self.ports[port].offset = 0

        except:
            log.warning("Unable to clear offsets")

    def disconnect(self):
        """Empty method to comply with Instrument interface."""
        self.is_connected = False
        self.device = None<|MERGE_RESOLUTION|>--- conflicted
+++ resolved
@@ -6,13 +6,7 @@
 from qblox_instruments.qcodes_drivers.qcm_qrm import QcmQrm as QbloxQrmQcm
 from qibo.config import log
 
-<<<<<<< HEAD
-from qibolab.instruments.qblox.cluster import Cluster
 from qibolab.instruments.qblox.module import ClusterModule
-=======
-from qibolab.instruments.abstract import Instrument
-from qibolab.instruments.qblox.port import QbloxOutputPort
->>>>>>> daac4998
 from qibolab.instruments.qblox.q1asm import (
     Block,
     Register,
@@ -105,27 +99,8 @@
     DEFAULT_SEQUENCERS = {"o1": 0, "o2": 1, "o3": 2, "o4": 3}
     FREQUENCY_LIMIT = 500e6
 
-<<<<<<< HEAD
-    def __init__(self, name: str, address: str, cluster: Cluster = None):
-        """
-        Initialize a Qblox QCM baseband module.
-=======
-    property_wrapper = lambda parent, *parameter: property(
-        lambda self: parent.device.get(parameter[0]),
-        lambda self, x: parent._set_device_parameter(
-            parent.device, *parameter, value=x
-        ),
-    )
-    sequencer_property_wrapper = lambda parent, sequencer, *parameter: property(
-        lambda self: parent.device.sequencers[sequencer].get(parameter[0]),
-        lambda self, x: parent._set_device_parameter(
-            parent.device.sequencers[sequencer], *parameter, value=x
-        ),
-    )
-
     def __init__(self, name: str, address: str):
         """Initialize a Qblox QCM baseband module.
->>>>>>> daac4998
 
         Parameters:
         - name: An arbitrary name to identify the module.
@@ -138,14 +113,11 @@
         >>> qcm_module = ClusterQCM_BB(name="qcm_bb", address="192.168.1.100:2", cluster=cluster_instance)
         """
         super().__init__(name, address)
-<<<<<<< HEAD
-        # self.settings: dict = {}
-        self.device = None
-=======
         self.ports: dict = {}
         self.settings: dict = {}
         self.device: QbloxQrmQcm = None
->>>>>>> daac4998
+        # self.settings: dict = {}
+        self.device = None
 
         self._debug_folder: str = ""
         self._sequencers: dict[Sequencer] = {}
@@ -245,19 +217,7 @@
                   using the numerically controlled oscillator within the fpga. It only requires the upload of the pulse envelope waveform.
                   At the moment this param is not loaded but is always set to True.
         """
-<<<<<<< HEAD
         pass
-=======
-        for port_num, port in enumerate(settings):
-            self.ports[port] = QbloxOutputPort(
-                self,
-                self.DEFAULT_SEQUENCERS[port],
-                port_number=port_num,
-                port_name=port,
-            )
-
-        self.settings = settings if settings else self.settings
->>>>>>> daac4998
 
     def _get_next_sequencer(self, port, frequency, qubits: dict):
         """Retrieves and configures the next avaliable sequencer.
