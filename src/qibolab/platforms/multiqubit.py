--- conflicted
+++ resolved
@@ -145,10 +145,6 @@
     def get_lo_readout_frequency(self, qubit):
         return self.ro_port[qubit].lo_frequency
 
-<<<<<<< HEAD
-    def set_attenuation(self, qubit, att):
-        self.ro_port[qubit].attenuation = att
-=======
     def set_lo_twpa_frequency(self, qubit, freq):
         for instrument in self.instruments:
             if "twpa" in instrument:
@@ -177,7 +173,6 @@
 
     def set_attenuation(self, qubit: Qubit, att):
         self.ro_port[qubit.name].attenuation = att
->>>>>>> 1fe88306
 
     def set_gain(self, qubit, gain):
         self.qd_port[qubit].gain = gain
