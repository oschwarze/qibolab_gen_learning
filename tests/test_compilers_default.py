import numpy as np
import pytest
from qibo import gates
from qibo.backends import NumpyBackend
from qibo.models import Circuit
from qibo.states import CircuitResult

from qibolab import create_platform
from qibolab.compilers import Compiler
from qibolab.pulses import PulseSequence
from qibolab.transpilers import Pipeline


def generate_circuit_with_gate(nqubits, gate, *params, **kwargs):
    circuit = Circuit(nqubits)
    circuit.add(gate(q, *params, **kwargs) for q in range(nqubits))
    circuit.add(gates.M(*range(nqubits)))
    return circuit


def test_u3_sim_agreement():
    backend = NumpyBackend()
    theta, phi, lam = 0.1, 0.2, 0.3
    u3_matrix = gates.U3(0, theta, phi, lam).asmatrix(backend)
    rz1 = gates.RZ(0, phi).asmatrix(backend)
    rz2 = gates.RZ(0, theta).asmatrix(backend)
    rz3 = gates.RZ(0, lam).asmatrix(backend)
    rx1 = gates.RX(0, -np.pi / 2).asmatrix(backend)
    rx2 = gates.RX(0, np.pi / 2).asmatrix(backend)
    target_matrix = rz1 @ rx1 @ rz2 @ rx2 @ rz3
    np.testing.assert_allclose(u3_matrix, target_matrix)


def compile_circuit(circuit, platform):
    """Compile a circuit to a pulse sequence."""
    transpiler = Pipeline.default(platform.two_qubit_native_types)
    compiler = Compiler.default()
    if transpiler.is_satisfied(circuit):
        native_circuit = circuit
    else:
        native_circuit, _ = transpiler.transpile(circuit)

    sequence, _ = compiler.compile(native_circuit, platform)
    return sequence


@pytest.mark.parametrize(
    "gateargs",
    [
        (gates.I,),
        (gates.X,),
        (gates.Y,),
        (gates.Z,),
        (gates.RX, np.pi / 8),
        (gates.RY, -np.pi / 8),
        (gates.RZ, np.pi / 4),
        (gates.U3, 0.1, 0.2, 0.3),
    ],
)
def test_transpile(platform_name, gateargs):
    platform = create_platform(platform_name)
    nqubits = platform.nqubits
    if gateargs[0] in (gates.I, gates.Z, gates.RZ):
        nseq = 0
    else:
        nseq = 2
    circuit = generate_circuit_with_gate(nqubits, *gateargs)
    sequence = compile_circuit(circuit, platform)
    assert len(sequence) == (nseq + 1) * nqubits


def test_transpile_two_gates(platform_name):
    platform = create_platform(platform_name)
    circuit = Circuit(1)
    circuit.add(gates.RX(0, theta=0.1))
    circuit.add(gates.RY(0, theta=0.2))
    circuit.add(gates.M(0))

    sequence = compile_circuit(circuit, platform)

    assert len(sequence.pulses) == 5
    assert len(sequence.qd_pulses) == 4
    assert len(sequence.ro_pulses) == 1


def test_measurement(platform_name):
    platform = create_platform(platform_name)
    nqubits = platform.nqubits
    circuit = Circuit(nqubits)
    qubits = [qubit for qubit in range(nqubits)]
    circuit.add(gates.M(*qubits))
    sequence = compile_circuit(circuit, platform)

    assert len(sequence) == 1 * nqubits
    assert len(sequence.qd_pulses) == 0 * nqubits
    assert len(sequence.qf_pulses) == 0 * nqubits
    assert len(sequence.ro_pulses) == 1 * nqubits


def test_rz_to_sequence(platform_name):
    platform = create_platform(platform_name)
    circuit = Circuit(1)
    circuit.add(gates.RZ(0, theta=0.2))
    circuit.add(gates.Z(0))
    sequence = compile_circuit(circuit, platform)
    assert len(sequence) == 0


def test_u3_to_sequence(platform_name):
    platform = create_platform(platform_name)
    circuit = Circuit(1)
    circuit.add(gates.U3(0, 0.1, 0.2, 0.3))

    sequence = compile_circuit(circuit, platform)
    assert len(sequence.pulses) == 2
    assert len(sequence.qd_pulses) == 2

    RX90_pulse1 = platform.create_RX90_pulse(0, start=0, relative_phase=0.3)
    RX90_pulse2 = platform.create_RX90_pulse(0, start=RX90_pulse1.finish, relative_phase=0.4 - np.pi)
    s = PulseSequence(RX90_pulse1, RX90_pulse2)

    np.testing.assert_allclose(sequence.duration, RX90_pulse1.duration + RX90_pulse2.duration)
    assert sequence.serial == s.serial


def test_two_u3_to_sequence(platform_name):
    platform = create_platform(platform_name)
    circuit = Circuit(1)
    circuit.add(gates.U3(0, 0.1, 0.2, 0.3))
    circuit.add(gates.U3(0, 0.4, 0.6, 0.5))

    sequence = compile_circuit(circuit, platform)
    assert len(sequence.pulses) == 4
    assert len(sequence.qd_pulses) == 4

    RX90_pulse = platform.create_RX90_pulse(0)

    np.testing.assert_allclose(sequence.duration, 2 * 2 * RX90_pulse.duration)

    RX90_pulse1 = platform.create_RX90_pulse(0, start=0, relative_phase=0.3)
    RX90_pulse2 = platform.create_RX90_pulse(0, start=RX90_pulse1.finish, relative_phase=0.4 - np.pi)
    RX90_pulse3 = platform.create_RX90_pulse(0, start=RX90_pulse2.finish, relative_phase=1.1)
    RX90_pulse4 = platform.create_RX90_pulse(0, start=RX90_pulse3.finish, relative_phase=1.5 - np.pi)
    s = PulseSequence(RX90_pulse1, RX90_pulse2, RX90_pulse3, RX90_pulse4)
    assert sequence.serial == s.serial


def test_CZ_to_sequence(platform_name):
    platform = create_platform(platform_name)
    if platform.nqubits > 1:
        circuit = Circuit(2)
        circuit.add(gates.X(0))
        circuit.add(gates.CZ(0, 1))

        sequence = compile_circuit(circuit, platform)
        test_sequence, virtual_z_phases = platform.create_CZ_pulse_sequence((2, 1))
        assert len(sequence.pulses) == len(test_sequence) + 2


def test_add_measurement_to_sequence(platform_name):
    platform = create_platform(platform_name)
    circuit = Circuit(1)
    circuit.add(gates.U3(0, 0.1, 0.2, 0.3))
    circuit.add(gates.M(0))

    sequence = compile_circuit(circuit, platform)
    assert len(sequence.pulses) == 3
    assert len(sequence.qd_pulses) == 2
    assert len(sequence.ro_pulses) == 1

    RX90_pulse1 = platform.create_RX90_pulse(0, start=0, relative_phase=0.3)
    RX90_pulse2 = platform.create_RX90_pulse(0, start=RX90_pulse1.finish, relative_phase=0.4 - np.pi)
    MZ_pulse = platform.create_MZ_pulse(0, start=RX90_pulse2.finish)
    s = PulseSequence(RX90_pulse1, RX90_pulse2, MZ_pulse)
<<<<<<< HEAD
    assert sequence.serial == s.serial
=======
    assert sequence.serial == s.serial


@pytest.mark.parametrize(
    "par",
    [
        "readout_frequency",
        "sweetspot",
        "threshold",
        "bare_resonator_frequency",
        "drive_frequency",
        "iq_angle",
        "mean_gnd_states",
    ],
)
def test_update(platform_name, par):
    platform = create_platform(platform_name)
    new_values = np.ones(platform.nqubits)
    updates = {par: {platform.qubits[i].name: new_values[i] for i in range(platform.nqubits)}}
    # TODO: fix the reload settings for qblox
    if platform.name != "qblox":
        platform.update(updates)
        for i in range(platform.nqubits):
            value = updates[par][i]
            if "frequency" in par:
                value *= 1e9
            assert value == float(platform.settings["characterization"]["single_qubit"][platform.qubits[i].name][par])
            assert value == float(getattr(platform.qubits[i], par))
>>>>>>> ad3f58fd
<|MERGE_RESOLUTION|>--- conflicted
+++ resolved
@@ -172,35 +172,4 @@
     RX90_pulse2 = platform.create_RX90_pulse(0, start=RX90_pulse1.finish, relative_phase=0.4 - np.pi)
     MZ_pulse = platform.create_MZ_pulse(0, start=RX90_pulse2.finish)
     s = PulseSequence(RX90_pulse1, RX90_pulse2, MZ_pulse)
-<<<<<<< HEAD
-    assert sequence.serial == s.serial
-=======
-    assert sequence.serial == s.serial
-
-
-@pytest.mark.parametrize(
-    "par",
-    [
-        "readout_frequency",
-        "sweetspot",
-        "threshold",
-        "bare_resonator_frequency",
-        "drive_frequency",
-        "iq_angle",
-        "mean_gnd_states",
-    ],
-)
-def test_update(platform_name, par):
-    platform = create_platform(platform_name)
-    new_values = np.ones(platform.nqubits)
-    updates = {par: {platform.qubits[i].name: new_values[i] for i in range(platform.nqubits)}}
-    # TODO: fix the reload settings for qblox
-    if platform.name != "qblox":
-        platform.update(updates)
-        for i in range(platform.nqubits):
-            value = updates[par][i]
-            if "frequency" in par:
-                value *= 1e9
-            assert value == float(platform.settings["characterization"]["single_qubit"][platform.qubits[i].name][par])
-            assert value == float(getattr(platform.qubits[i], par))
->>>>>>> ad3f58fd
+    assert sequence.serial == s.serial