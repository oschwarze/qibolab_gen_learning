import networkx as nx
from qibo.config import raise_error

<<<<<<< HEAD
from qibolab.designs.channels import Channel, ChannelMap
from qibolab.designs.mixer import InstrumentDesign
from qibolab.instruments.dummy_oscillator import DummyLocalOscillator as LocalOscillator
from qibolab.platforms.platform import DesignPlatform


def create_tii_rfsoc4x2(runcard, address=None):
    """Create platform using QICK project on the RFSoS4x2 board and Rohde Schwarz local oscillator for the TWPA
    IPs and other instrument related parameters are hardcoded in ``__init__`` and ``setup``.
    Args:
        runcard (str): Path to the runcard file.
        address (str): Address and port for the QICK board.
            If ``None`` it will attempt to connect to TII instruments.
    """
    from qibolab.instruments.rfsoc import TII_RFSOC4x2

    # Create channel objects
    channels = ChannelMap()
    # TODO: channels names are not correct
    channels |= ChannelMap.from_names("L3-18_ro")  # readout (ADC)
    channels |= ChannelMap.from_names("L2-RO")  # feedback (readout DAC)
    channels |= ChannelMap.from_names("L3-18_qd")  # drive
    channels |= ChannelMap.from_names("L4-26")  # TWPA

    # Map controllers to qubit channels (HARDCODED)
    channels["L3-18_ro"].ports = [("o0", 0)]  # readout
    channels["L2-RO"].ports = [("i0", 0)]  # feedback
    channels["L3-18_qd"].ports = [("o1", 1)]  # drive

    # Instantiate QICK instruments
    if address is None:
        address = "192.168.0.72:6000"
    controller = TII_RFSOC4x2("tii_rfsoc4x2", address)
    design = InstrumentDesign([controller], channels)

    platform = DesignPlatform("tii_rfsoc4x2", design, runcard)

    # assign channels to qubits
    qubits = platform.qubits
    qubits[0].readout = channels["L3-18_ro"]
    qubits[0].feedback = channels["L2-RO"]
    qubits[0].drive = channels["L3-18_qd"]  # Create channel objects
=======
from qibolab.designs import Channel, ChannelMap, InstrumentDesign
from qibolab.platforms.platform import DesignPlatform


def create_dummy(runcard):
    """Create a dummy platform using the dummy instrument.

    Useful for testing.
    """
    from qibolab.instruments.dummy import DummyInstrument

    # Create channel objects
    channels = ChannelMap()
    channels |= ChannelMap.from_names("readout", "drive", "flux")

    # Create dummy controller
    instrument = DummyInstrument("dummy", 0)
    # Create design
    design = InstrumentDesign([instrument], channels)
    # Create platform
    platform = DesignPlatform("dummy", design, runcard)

    # map channels to qubits
    for qubit in platform.qubits:
        platform.qubits[qubit].readout = channels["readout"]
        platform.qubits[qubit].drive = channels["drive"]
        platform.qubits[qubit].flux = channels["flux"]
>>>>>>> a0f6938d

    return platform


def create_tii_qw5q_gold(runcard, simulation_duration=None, address=None, cloud=False):
    """Create platform using Quantum Machines (QM) OPXs and Rohde Schwarz local oscillators.
    IPs and other instrument related parameters are hardcoded in ``__init__`` and ``setup``.
    Args:
        runcard (str): Path to the runcard file.
        simulation_duration (int): Duration for the simulation in ns.
            If given the compiler simulator will be used instead of the actual hardware.
            Default is ``None`` which falls back to the hardware.
        address (str): Address and port for the QM OPX cluster.
            If ``None`` it will attempt to connect to TII instruments.
        cloud (bool): See :class:`qibolab.instruments.qmsim.QMSim` for details.
            Relevant only when ``simulation_duration`` is given.
    """
    # Create channel objects
    channels = ChannelMap()
    # readout
    channels |= ChannelMap.from_names("L3-25_a", "L3-25_b")
    # feedback
    channels |= ChannelMap.from_names("L2-5_a", "L2-5_b")
    # drive
    channels |= ChannelMap.from_names(*(f"L3-{i}" for i in range(11, 16)))
    # flux
    channels |= ChannelMap.from_names(*(f"L4-{i}" for i in range(1, 6)))
    # TWPA
    channels |= ChannelMap.from_names("L4-26")

    # Map controllers to qubit channels (HARDCODED)
    # readout
    channels["L3-25_a"].ports = [("con1", 10), ("con1", 9)]
    channels["L3-25_b"].ports = [("con2", 10), ("con2", 9)]
    # feedback
    channels["L2-5_a"].ports = [("con1", 2), ("con1", 1)]
    channels["L2-5_b"].ports = [("con2", 2), ("con2", 1)]
    # drive
    for i in range(1, 5):
        channels[f"L3-1{i}"].ports = [("con1", 2 * i), ("con1", 2 * i - 1)]
    channels["L3-15"].ports = [("con3", 2), ("con3", 1)]
    # flux
    for i in range(1, 6):
        channels[f"L4-{i}"].ports = [("con2", i)]

    # Instantiate QM OPX instruments
    if simulation_duration is None:
        from qibolab.instruments.qm import QMOPX
        from qibolab.instruments.rohde_schwarz import SGS100A as LocalOscillator

        controller = QMOPX("qmopx", "192.168.0.1:80")

    else:
        from qibolab.instruments.dummy_oscillator import (
            DummyLocalOscillator as LocalOscillator,
        )
        from qibolab.instruments.qmsim import QMSim

        if address is None:
            # connect to TII instruments for simulation
            address = "192.168.0.1:80"

        controller = QMSim("qmopx", address, simulation_duration, cloud)

    # set time of flight for readout integration (HARDCODED)
    controller.time_of_flight = 280

    # Instantiate local oscillators (HARDCODED)
    local_oscillators = [
        LocalOscillator("lo_readout_a", "192.168.0.39"),
        LocalOscillator("lo_readout_b", "192.168.0.31"),
        LocalOscillator("lo_drive_low", "192.168.0.32"),
        LocalOscillator("lo_drive_mid", "192.168.0.33"),
        LocalOscillator("lo_drive_high", "192.168.0.34"),
        LocalOscillator("twpa_a", "192.168.0.35"),
    ]
    # Set LO parameters
    local_oscillators[0].frequency = 7_300_000_000
    local_oscillators[1].frequency = 7_900_000_000
    local_oscillators[2].frequency = 4_700_000_000
    local_oscillators[3].frequency = 5_600_000_000
    local_oscillators[4].frequency = 6_500_000_000
    local_oscillators[0].power = 18.0
    local_oscillators[1].power = 15.0
    for i in range(2, 5):
        local_oscillators[i].power = 16.0
    # Set TWPA parameters
    local_oscillators[5].frequency = 6_511_000_000
    local_oscillators[5].power = 4.5
    # Map LOs to channels
    channels["L3-25_a"].local_oscillator = local_oscillators[0]
    channels["L3-25_b"].local_oscillator = local_oscillators[1]
    channels["L3-15"].local_oscillator = local_oscillators[2]
    channels["L3-11"].local_oscillator = local_oscillators[2]
    channels["L3-12"].local_oscillator = local_oscillators[3]
    channels["L3-13"].local_oscillator = local_oscillators[4]
    channels["L3-14"].local_oscillator = local_oscillators[4]
    channels["L4-26"].local_oscillator = local_oscillators[5]

    instruments = [controller] + local_oscillators
    design = InstrumentDesign(instruments, channels)
    platform = DesignPlatform("qw5q_gold", design, runcard)

    # assign channels to qubits
    qubits = platform.qubits
    for q in [0, 1, 5]:
        qubits[q].readout = channels["L3-25_a"]
        qubits[q].feedback = channels["L2-5_a"]
    for q in [2, 3, 4]:
        qubits[q].readout = channels["L3-25_b"]
        qubits[q].feedback = channels["L2-5_b"]

    qubits[0].drive = channels["L3-15"]
    qubits[0].flux = channels["L4-5"]
    channels["L4-5"].qubit = qubits[0]
    for q in range(1, 5):
        qubits[q].drive = channels[f"L3-{10 + q}"]
        qubits[q].flux = channels[f"L4-{q}"]
        channels[f"L4-{q}"].qubit = qubits[q]

    # Platfom topology
    Q = [f"q{i}" for i in range(5)]
    chip = nx.Graph()
    chip.add_nodes_from(Q)
    graph_list = [
        (Q[0], Q[2]),
        (Q[1], Q[2]),
        (Q[3], Q[2]),
        (Q[4], Q[2]),
    ]
    chip.add_edges_from(graph_list)
    platform.topology = chip

    return platform


def Platform(name, runcard=None, design=None):
    """Platform for controlling quantum devices.
    Args:
        name (str): name of the platform. Options are 'tiiq', 'qili' and 'icarusq'.
        runcard (str): path to the yaml file containing the platform setup.
        design (:class:`qibolab.designs.abstract.AbstractInstrumentDesign`): Instrument
            design to use for the platform.
    Returns:
        The plaform class.
    """
    if not runcard:
        from os.path import exists

        from qibolab.paths import qibolab_folder

        runcard = qibolab_folder / "runcards" / f"{name}.yml"
        if not exists(runcard):
            raise_error(RuntimeError, f"Runcard {name} does not exist.")

    if name == "dummy":
        return create_dummy(runcard)
    elif name == "icarusq":
        from qibolab.platforms.icplatform import ICPlatform as Device
    elif name == "qw5q_gold":
        return create_tii_qw5q_gold(runcard)
    elif name == "tii_rfsoc4x2":
        return create_tii_rfsoc4x2(runcard)
    else:
        from qibolab.platforms.multiqubit import MultiqubitPlatform as Device

    return Device(name, runcard)<|MERGE_RESOLUTION|>--- conflicted
+++ resolved
@@ -1,57 +1,12 @@
 import networkx as nx
 from qibo.config import raise_error
 
-<<<<<<< HEAD
-from qibolab.designs.channels import Channel, ChannelMap
-from qibolab.designs.mixer import InstrumentDesign
-from qibolab.instruments.dummy_oscillator import DummyLocalOscillator as LocalOscillator
-from qibolab.platforms.platform import DesignPlatform
-
-
-def create_tii_rfsoc4x2(runcard, address=None):
-    """Create platform using QICK project on the RFSoS4x2 board and Rohde Schwarz local oscillator for the TWPA
-    IPs and other instrument related parameters are hardcoded in ``__init__`` and ``setup``.
-    Args:
-        runcard (str): Path to the runcard file.
-        address (str): Address and port for the QICK board.
-            If ``None`` it will attempt to connect to TII instruments.
-    """
-    from qibolab.instruments.rfsoc import TII_RFSOC4x2
-
-    # Create channel objects
-    channels = ChannelMap()
-    # TODO: channels names are not correct
-    channels |= ChannelMap.from_names("L3-18_ro")  # readout (ADC)
-    channels |= ChannelMap.from_names("L2-RO")  # feedback (readout DAC)
-    channels |= ChannelMap.from_names("L3-18_qd")  # drive
-    channels |= ChannelMap.from_names("L4-26")  # TWPA
-
-    # Map controllers to qubit channels (HARDCODED)
-    channels["L3-18_ro"].ports = [("o0", 0)]  # readout
-    channels["L2-RO"].ports = [("i0", 0)]  # feedback
-    channels["L3-18_qd"].ports = [("o1", 1)]  # drive
-
-    # Instantiate QICK instruments
-    if address is None:
-        address = "192.168.0.72:6000"
-    controller = TII_RFSOC4x2("tii_rfsoc4x2", address)
-    design = InstrumentDesign([controller], channels)
-
-    platform = DesignPlatform("tii_rfsoc4x2", design, runcard)
-
-    # assign channels to qubits
-    qubits = platform.qubits
-    qubits[0].readout = channels["L3-18_ro"]
-    qubits[0].feedback = channels["L2-RO"]
-    qubits[0].drive = channels["L3-18_qd"]  # Create channel objects
-=======
 from qibolab.designs import Channel, ChannelMap, InstrumentDesign
 from qibolab.platforms.platform import DesignPlatform
 
 
 def create_dummy(runcard):
     """Create a dummy platform using the dummy instrument.
-
     Useful for testing.
     """
     from qibolab.instruments.dummy import DummyInstrument
@@ -72,7 +27,6 @@
         platform.qubits[qubit].readout = channels["readout"]
         platform.qubits[qubit].drive = channels["drive"]
         platform.qubits[qubit].flux = channels["flux"]
->>>>>>> a0f6938d
 
     return platform
 
@@ -209,6 +163,44 @@
     return platform
 
 
+def create_tii_rfsoc4x2(runcard, address=None):
+    """Create platform using QICK project on the RFSoS4x2 board
+    IPs and other instrument related parameters are hardcoded in ``__init__`` and ``setup``.
+    Args:
+        runcard (str): Path to the runcard file.
+        address (str): Address and port for the QICK board.
+            If ``None`` it will attempt to connect to TII instruments.
+    """
+    from qibolab.instruments.rfsoc import TII_RFSOC4x2
+
+    # Create channel objects
+    channels = ChannelMap()
+    channels |= ChannelMap.from_names("L3-18_ro")  # readout (DAC)
+    channels |= ChannelMap.from_names("L2-RO")  # feedback (readout DAC)
+    channels |= ChannelMap.from_names("L3-18_qd")  # drive
+
+    # Map controllers to qubit channels (HARDCODED)
+    channels["L3-18_ro"].ports = [("o0", 0)]  # readout
+    channels["L2-RO"].ports = [("i0", 0)]  # feedback
+    channels["L3-18_qd"].ports = [("o1", 1)]  # drive
+
+    # Instantiate QICK instruments
+    if address is None:
+        address = "192.168.0.72:6000"
+    controller = TII_RFSOC4x2("tii_rfsoc4x2", address)
+    design = InstrumentDesign([controller], channels)
+
+    platform = DesignPlatform("tii_rfsoc4x2", design, runcard)
+
+    # assign channels to qubits
+    qubits = platform.qubits
+    qubits[0].readout = channels["L3-18_ro"]
+    qubits[0].feedback = channels["L2-RO"]
+    qubits[0].drive = channels["L3-18_qd"]  # Create channel objects
+
+    return platform
+
+
 def Platform(name, runcard=None, design=None):
     """Platform for controlling quantum devices.
     Args:
