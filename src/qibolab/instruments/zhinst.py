"""Instrument for using the Zurich Instruments (Zhinst) devices."""

import copy
import os
from collections import defaultdict
from dataclasses import dataclass, replace
from typing import Tuple

import laboneq._token
import laboneq.simple as lo
import numpy as np
from laboneq.contrib.example_helpers.plotting.plot_helpers import plot_simulation
from laboneq.dsl.experiment.pulse_library import (
    sampled_pulse_complex,
    sampled_pulse_real,
)
from qibo.config import log

from qibolab import AcquisitionType, AveragingMode, ExecutionParameters
from qibolab.couplers import Coupler
from qibolab.instruments.abstract import INSTRUMENTS_DATA_FOLDER, Controller
from qibolab.instruments.port import Port
from qibolab.pulses import CouplerFluxPulse, FluxPulse, PulseSequence, PulseType
from qibolab.qubits import Qubit
from qibolab.sweeper import Parameter

# this env var just needs to be set
os.environ["LABONEQ_TOKEN"] = "not required"
laboneq._token.is_valid_token = lambda _token: True  # pylint: disable=W0212

NANO_TO_SECONDS = 1e-9
SERVER_PORT = "8004"
COMPILER_SETTINGS = {
    "SHFSG_FORCE_COMMAND_TABLE": True,
    "SHFSG_MIN_PLAYWAVE_HINT": 32,
    "SHFSG_MIN_PLAYZERO_HINT": 32,
    "HDAWG_MIN_PLAYWAVE_HINT": 64,
    "HDAWG_MIN_PLAYZERO_HINT": 64,
}

"""Translating to Zurich ExecutionParameters"""
ACQUISITION_TYPE = {
    AcquisitionType.INTEGRATION: lo.AcquisitionType.INTEGRATION,
    AcquisitionType.RAW: lo.AcquisitionType.RAW,
    AcquisitionType.DISCRIMINATION: lo.AcquisitionType.DISCRIMINATION,
}

AVERAGING_MODE = {
    AveragingMode.CYCLIC: lo.AveragingMode.CYCLIC,
    AveragingMode.SINGLESHOT: lo.AveragingMode.SINGLE_SHOT,
}

SWEEPER_SET = {"amplitude", "frequency", "duration", "relative_phase"}
SWEEPER_BIAS = {"bias"}
SWEEPER_START = {"start"}


def select_pulse(pulse, pulse_type):
    """Pulse translation"""

    if "IIR" not in str(pulse.shape):
        if str(pulse.shape) == "Rectangular()":
            can_compress = pulse.type is not PulseType.READOUT
            return lo.pulse_library.const(
                uid=(f"{pulse_type}_{pulse.qubit}_"),
                length=round(pulse.duration * NANO_TO_SECONDS, 9),
                amplitude=pulse.amplitude,
                can_compress=can_compress,
            )
        if "Gaussian" in str(pulse.shape):
            sigma = pulse.shape.rel_sigma
            return lo.pulse_library.gaussian(
                uid=(f"{pulse_type}_{pulse.qubit}_"),
                length=round(pulse.duration * NANO_TO_SECONDS, 9),
                amplitude=pulse.amplitude,
                sigma=2 / sigma,
                zero_boundaries=False,
            )

        if "GaussianSquare" in str(pulse.shape):
            sigma = pulse.shape.rel_sigma
            can_compress = pulse.type is not PulseType.READOUT
            return lo.pulse_library.gaussian_square(
                uid=(f"{pulse_type}_{pulse.qubit}_"),
                length=round(pulse.duration * NANO_TO_SECONDS, 9),
                width=round(pulse.duration * NANO_TO_SECONDS, 9) * 0.9,  # 90% Flat
                amplitude=pulse.amplitude,
                can_compress=can_compress,
                sigma=2 / sigma,
                zero_boundaries=False,
            )

        if "Drag" in str(pulse.shape):
            sigma = pulse.shape.rel_sigma
            beta = pulse.shape.beta
            return lo.pulse_library.drag(
                uid=(f"{pulse_type}_{pulse.qubit}_"),
                length=round(pulse.duration * NANO_TO_SECONDS, 9),
                amplitude=pulse.amplitude,
                sigma=2 / sigma,
                beta=beta,
                zero_boundaries=False,
            )

    if np.all(pulse.envelope_waveform_q.data == 0):
        return sampled_pulse_real(
            uid=(f"{pulse_type}_{pulse.qubit}_"),
            samples=pulse.envelope_waveform_i.data,
            can_compress=True,
        )
    else:
        # Test this when we have pulses that use it
        return sampled_pulse_complex(
            uid=(f"{pulse_type}_{pulse.qubit}_"),
            samples=pulse.envelope_waveform_i.data + (1j * pulse.envelope_waveform_q.data),
            can_compress=True,
        )

    # Implement Slepian shaped flux pulse https://arxiv.org/pdf/0909.5368.pdf

    # """
    # Typically, the sampler function should discard ``length`` and ``amplitude``, and
    # instead assume that the pulse extends from -1 to 1, and that it has unit
    # amplitude. LabOne Q will automatically rescale the sampler's output to the correct
    # amplitude and length.

    # They don't even do that on their notebooks
    # and just use lenght and amplitude but we have to check


@dataclass
class ZhPort(Port):
    name: Tuple[str, str]
    offset: float = 0.0
    power_range: int = 0


class ZhPulse:
    """Zurich pulse from qibolab pulse translation."""

    def __init__(self, pulse):
        """Zurich pulse from qibolab pulse"""
        self.pulse = pulse
        """Qibolab pulse"""
        self.signal = f"{pulse.type.name.lower()}{pulse.qubit}"
        """Line associated with the pulse"""
        self.zhpulse = select_pulse(pulse, pulse.type.name.lower())
        """Zurich pulse"""


class ZhSweeper:
    """
    Zurich sweeper from qibolab sweeper for pulse parameters
    Amplitude, Duration, Frequency (and maybe Phase)

    """

    def __init__(self, pulse, sweeper, qubit):
        self.sweeper = sweeper
        """Qibolab sweeper"""

        self.pulse = pulse
        """Qibolab pulse associated to the sweeper"""
        self.signal = f"{pulse.type.name.lower()}{pulse.qubit}"
        """Line associated with the pulse"""
        self.zhpulse = ZhPulse(pulse).zhpulse
        """Zurich pulse associated to the sweeper"""

        self.zhsweeper = self.select_sweeper(pulse.type, sweeper, qubit)
        """Zurich sweeper"""

        self.zhsweepers = [self.select_sweeper(pulse.type, sweeper, qubit)]
        """
        Zurich sweepers, Need something better to store multiple sweeps on the same pulse

        Not properly implemented as it was only used on Rabi amplitude vs lenght and it
        was an unused routine.
        """

    @staticmethod  # pylint: disable=R0903
    def select_sweeper(ptype, sweeper, qubit):
        """Sweeper translation"""

        if sweeper.parameter is Parameter.amplitude:
            return lo.SweepParameter(
                uid=sweeper.parameter.name,
                values=copy.copy(sweeper.values),
            )
        if sweeper.parameter is Parameter.duration:
            return lo.SweepParameter(
                uid=sweeper.parameter.name,
                values=sweeper.values * NANO_TO_SECONDS,
            )
        if sweeper.parameter is Parameter.relative_phase:
            return lo.SweepParameter(
                uid=sweeper.parameter.name,
                values=sweeper.values,
            )
        if sweeper.parameter is Parameter.frequency:
            if ptype is PulseType.READOUT:
                intermediate_frequency = qubit.readout_frequency - qubit.readout.local_oscillator.frequency
            elif ptype is PulseType.DRIVE:
                intermediate_frequency = qubit.drive_frequency - qubit.drive.local_oscillator.frequency
            return lo.LinearSweepParameter(
                uid=sweeper.parameter.name,
                start=sweeper.values[0] + intermediate_frequency,
                stop=sweeper.values[-1] + intermediate_frequency,
                count=len(sweeper.values),
            )

    def add_sweeper(self, sweeper, qubit):
        """Add sweeper to list of sweepers"""
        self.zhsweepers.append(self.select_sweeper(self.pulse.type, sweeper, qubit))


class ZhSweeperLine:
    """
    Zurich sweeper from qibolab sweeper for non pulse parameters
    Bias, Delay (, power_range, local_oscillator frequency, offset ???)

    For now Parameter.bias sweepers are implemented as Parameter.Amplitude
    on a flux pulse. We may want to keep this class separate for future
    Near Time sweeps
    """

    def __init__(self, sweeper, qubit=None, sequence=None, pulse=None):
        self.sweeper = sweeper
        """Qibolab sweeper"""

        # Do something with the pulse coming here
        if sweeper.parameter is Parameter.bias:
            if isinstance(qubit, Qubit):
                pulse = FluxPulse(
                    start=0,
                    duration=sequence.duration + sequence.start,
                    amplitude=1,
                    shape="Rectangular",
                    channel=qubit.flux.name,
                    qubit=qubit.name,
                )
                self.signal = f"flux{qubit.name}"
            if isinstance(qubit, Coupler):
                pulse = CouplerFluxPulse(
                    start=0,
                    duration=sequence.duration + sequence.start,
                    amplitude=1,
                    shape="Rectangular",
                    channel=qubit.flux.name,
                    qubit=qubit.name,
                )
                self.signal = f"couplerflux{qubit.name}"

            self.pulse = pulse

            self.zhpulse = lo.pulse_library.const(
                uid=(f"{pulse.type.name.lower()}_{pulse.qubit}_"),
                length=round(pulse.duration * NANO_TO_SECONDS, 9),
                amplitude=pulse.amplitude,
            )

        elif sweeper.parameter is Parameter.start:
            if pulse:
                self.pulse = pulse
                self.signal = f"flux{qubit}"

                self.zhpulse = ZhPulse(pulse).zhpulse

        # Need something better to store multiple sweeps on the same pulse
        self.zhsweeper = self.select_sweeper(sweeper)

    @staticmethod  # pylint: disable=R0903
    def select_sweeper(sweeper):
        """Sweeper translation"""
        if sweeper.parameter is Parameter.bias:
            return lo.SweepParameter(
                uid=sweeper.parameter.name,
                values=sweeper.values,
            )
        if sweeper.parameter is Parameter.start:
            return lo.SweepParameter(
                uid=sweeper.parameter.name,
                values=sweeper.values * NANO_TO_SECONDS,
            )


class Zurich(Controller):
    """Zurich driver main class"""

    PortType = ZhPort

    def __init__(self, name, descriptor, use_emulation=False, time_of_flight=0.0, smearing=0.0):
        self.name = name
        "Setup name (str)"

        self.descriptor = descriptor
        """
        Port and device mapping in yaml text (str)

        It should be used as a template by adding extra lines for each of the different
        frequency pulses played through the same port after parsing the sequence.
        """

        self.emulation = use_emulation
        "Enable emulation mode (bool)"
        self.is_connected = False
        "Is the device connected ? (bool)"

        self.signal_map = {}
        "Signals to lines mapping"
        self.calibration = lo.Calibration()
        "Zurich calibration object)"

        self.device_setup = None
        self.session = None
        self.device = None
        "Zurich device parameters for connection"

        self.time_of_flight = time_of_flight
        self.smearing = smearing
        self.chip = "iqm5q"
        "Parameters read from the runcard not part of ExecutionParameters"

        self.exp = None
        self.experiment = None
        self.exp_options = ExecutionParameters()
        self.exp_calib = lo.Calibration()
        self.results = None
        "Zurich experiment definitions"

        self.acquisition_type = None
        "To store if the AcquisitionType.SPECTROSCOPY needs to be enabled by parsing the sequence"

        self.sequence = defaultdict(list)
        "Zurich pulse sequence"
        self.sequence_qibo = None
        # Remove if able

        self.sweepers = []
        self.nt_sweeps = None
        "Storing sweepers"
        # Improve the storing of multiple sweeps
        self._ports = {}
        self.settings = None

    def connect(self):
        if self.is_connected is False:
            self.create_device_setup()
            # To fully remove logging #configure_logging=False
            # I strongly advise to set it to 20 to have time estimates of the experiment duration!
            self.session = lo.Session(self.device_setup, log_level=20)
            self.device = self.session.connect(do_emulation=self.emulation)
            self.is_connected = True

    def create_device_setup(self):
        """Loads the device setup to address the instruments"""
        self.device_setup = lo.DeviceSetup.from_dict(
            data=self.descriptor,
            server_host="localhost",
            server_port=SERVER_PORT,
            setup_name=self.name,
        )

    def start(self):
        """Empty method to comply with Instrument interface."""

    def stop(self):
        """Empty method to comply with Instrument interface."""

    def disconnect(self):
        if self.is_connected:
            self.device = self.session.disconnect()
            self.is_connected = False

    def setup(self, *args, **kwargs):
        """Empty method to comply with Instrument interface."""

    def calibration_step(self, qubits, couplers, options):
        """
        Zurich general pre experiment calibration definitions

        Change to get frequencies from sequence
        """

        for coupler in couplers.values():
            self.register_couplerflux_line(coupler)

        for qubit in qubits.values():
            if qubit.flux is not None:
                self.register_flux_line(qubit)
            if len(self.sequence[f"drive{qubit.name}"]) != 0:
                self.register_drive_line(
                    qubit=qubit,
                    intermediate_frequency=qubit.drive_frequency - qubit.drive.local_oscillator.frequency,
                )
            if len(self.sequence[f"readout{qubit.name}"]) != 0:
                self.register_readout_line(
                    qubit=qubit,
                    intermediate_frequency=qubit.readout_frequency - qubit.readout.local_oscillator.frequency,
                )
                if options.fast_reset is not False:
                    if len(self.sequence[f"drive{qubit.name}"]) == 0:
                        self.register_drive_line(
                            qubit=qubit,
                            intermediate_frequency=qubit.drive_frequency - qubit.drive.local_oscillator.frequency,
                        )
        self.device_setup.set_calibration(self.calibration)

    def register_readout_line(self, qubit, intermediate_frequency):
        """Registers qubit measure and acquire lines to calibration and signal map.

        Note
        ----
        To allow debugging with and oscilloscope, just set the following::

            self.calibration[f"/logical_signal_groups/q{q}/measure_line"] = lo.SignalCalibration(
                ...,
                local_oscillator=lo.Oscillator(
                    ...
                    frequency=0.0,
                ),
                ...,
                port_mode=lo.PortMode.LF,
                ...,
            )

        """

        q = qubit.name  # pylint: disable=C0103
        self.signal_map[f"measure{q}"] = self.device_setup.logical_signal_groups[f"q{q}"].logical_signals[
            "measure_line"
        ]
        self.calibration[f"/logical_signal_groups/q{q}/measure_line"] = lo.SignalCalibration(
            oscillator=lo.Oscillator(
                frequency=intermediate_frequency,
                modulation_type=lo.ModulationType.SOFTWARE,
            ),
            local_oscillator=lo.Oscillator(
                uid="lo_shfqa_m" + str(q),
                frequency=int(qubit.readout.local_oscillator.frequency),
            ),
            range=qubit.readout.power_range,
            port_delay=None,
            delay_signal=0,
        )

        self.signal_map[f"acquire{q}"] = self.device_setup.logical_signal_groups[f"q{q}"].logical_signals[
            "acquire_line"
        ]
        self.calibration[f"/logical_signal_groups/q{q}/acquire_line"] = lo.SignalCalibration(
            oscillator=lo.Oscillator(
                frequency=intermediate_frequency,
                modulation_type=lo.ModulationType.SOFTWARE,
            ),
            local_oscillator=lo.Oscillator(
                uid="lo_shfqa_a" + str(q),
                frequency=int(qubit.readout.local_oscillator.frequency),
            ),
            range=qubit.feedback.power_range,
            port_delay=self.time_of_flight * NANO_TO_SECONDS,
            threshold=qubit.threshold,
        )

    def register_drive_line(self, qubit, intermediate_frequency):
        """Registers qubit drive line to calibration and signal map."""
        q = qubit.name  # pylint: disable=C0103
        self.signal_map[f"drive{q}"] = self.device_setup.logical_signal_groups[f"q{q}"].logical_signals["drive_line"]
        self.calibration[f"/logical_signal_groups/q{q}/drive_line"] = lo.SignalCalibration(
            oscillator=lo.Oscillator(
                frequency=intermediate_frequency,
                modulation_type=lo.ModulationType.HARDWARE,
            ),
            local_oscillator=lo.Oscillator(
                uid="lo_shfqc" + str(q),
                frequency=int(qubit.drive.local_oscillator.frequency),
            ),
            range=qubit.drive.power_range,
            port_delay=None,
            delay_signal=0,
        )

    def register_flux_line(self, qubit):
        """Registers qubit flux line to calibration and signal map."""
        q = qubit.name  # pylint: disable=C0103
        self.signal_map[f"flux{q}"] = self.device_setup.logical_signal_groups[f"q{q}"].logical_signals["flux_line"]
        self.calibration[f"/logical_signal_groups/q{q}/flux_line"] = lo.SignalCalibration(
            range=qubit.flux.power_range,
            port_delay=None,
            delay_signal=0,
            voltage_offset=qubit.flux.offset,
        )

    def register_couplerflux_line(self, coupler):
        """Registers qubit flux line to calibration and signal map."""
        c = coupler.name  # pylint: disable=C0103
        self.signal_map[f"couplerflux{c}"] = self.device_setup.logical_signal_groups[f"qc{c}"].logical_signals[
            "flux_line"
        ]
        self.calibration[f"/logical_signal_groups/qc{c}/flux_line"] = lo.SignalCalibration(
            range=coupler.flux.power_range,
            port_delay=None,
            delay_signal=0,
            voltage_offset=coupler.flux.offset,
        )

    def run_exp(self):
<<<<<<< HEAD
        """
        Compilation settings, compilation step, execution step and data retrival
        - Save a experiment Python object:
        self.experiment.save("saved_exp")
        - Save a experiment compiled experiment ():
        self.exp.save("saved_exp")  # saving compiled experiment
        """
=======
        """Compilation settings, compilation step, execution step and data retrival"""
        # self.experiment.save("saved_exp")
>>>>>>> 39bba83d
        self.exp = self.session.compile(self.experiment, compiler_settings=COMPILER_SETTINGS)
        # self.exp.save_compiled_experiment("saved_exp")
        self.results = self.session.run(self.exp)

    @staticmethod
    def frequency_from_pulses(qubits, sequence):
        """Gets the frequencies from the pulses to the qubits"""
        # Implement Dual drive frequency experiments, we don't have any for now
        for pulse in sequence:
            qubit = qubits[pulse.qubit]
            if pulse.type is PulseType.READOUT:
                qubit.readout_frequency = pulse.frequency
            if pulse.type is PulseType.DRIVE:
                qubit.drive_frequency = pulse.frequency

    def experiment_flow(self, qubits, couplers, sequence, options, sweepers=[]):
        """
        Create the experiment object for the devices, following the steps separated one on each method:
        Translation, Calibration, Experiment Definition.
        """
        self.sequence_zh(sequence, qubits, couplers, sweepers)
        self.calibration_step(qubits, couplers, options)
        self.create_exp(qubits, couplers, options)

    # pylint: disable=W0221
    def play(self, qubits, couplers, sequence, options):
        """Play pulse sequence"""
        self.signal_map = {}
        dimensions = []
        if options.averaging_mode is AveragingMode.SINGLESHOT:
            dimensions = [options.nshots]

        self.frequency_from_pulses(qubits, sequence)

        self.experiment_flow(qubits, couplers, sequence, options)

        self.run_exp()

        # Get the results back
        results = {}
        for qubit in qubits.values():
            q = qubit.name  # pylint: disable=C0103
            if len(self.sequence[f"readout{q}"]) != 0:
                for i, ropulse in enumerate(self.sequence[f"readout{q}"]):
                    exp_res = self.results.get_data(f"sequence{q}_{i}")
                    if options.acquisition_type is AcquisitionType.DISCRIMINATION:
                        data = (
                            np.array([exp_res]) if options.averaging_mode is AveragingMode.CYCLIC else np.array(exp_res)
                        )
                        data = np.ones(data.shape) - data.real  # Probability inversion patch
                        results[ropulse.pulse.serial] = options.results_type(data)
                        results[ropulse.pulse.qubit] = options.results_type(data)
                    else:
                        results[ropulse.pulse.serial] = options.results_type(data=np.array(exp_res))
                        results[ropulse.pulse.qubit] = options.results_type(data=np.array(exp_res))

        exp_dimensions = list(np.array(exp_res).shape)
        if dimensions != exp_dimensions:
            log.warning("dimensions %d , exp_dimensions %d", dimensions, exp_dimensions)
            log.warning("dimensions not properly ordered")

        # html containing the pulse sequence schedule
        # lo.show_pulse_sheet("pulses", self.exp)
        return results

    def sequence_zh(self, sequence, qubits, couplers, sweepers):
        """Qibo sequence to Zurich sequence"""

        # Define and assign the sequence
        zhsequence = defaultdict(list)
        self.sequence_qibo = sequence

        # Fill the sequences with pulses according to their lines in temporal order
        for pulse in sequence:
            if isinstance(pulse, CouplerFluxPulse):
                zhsequence[f"{pulse.type.name.lower()}{pulse.qubit}"].append(ZhPulse(pulse))
            else:
                zhsequence[f"{pulse.type.name.lower()}{pulse.qubit}"].append(ZhPulse(pulse))

        # Mess that gets the sweeper and substitutes the pulse it sweeps in the right place

        def nt_loop(sweeper):
            if len(sweepers) == 2:
                if not self.nt_sweeps:
                    self.nt_sweeps = [sweeper]
                else:
                    self.nt_sweeps.append(sweeper)
                self.sweepers.remove(sweeper)

        for sweeper in sweepers:
            if sweeper.parameter.name in SWEEPER_SET:
                for pulse in sweeper.pulses:
                    aux_list = zhsequence[f"{pulse.type.name.lower()}{pulse.qubit}"]
                    if sweeper.parameter is Parameter.frequency and pulse.type is PulseType.READOUT:
                        self.acquisition_type = lo.AcquisitionType.SPECTROSCOPY
                    if sweeper.parameter is Parameter.amplitude and pulse.type is PulseType.READOUT:
                        self.acquisition_type = lo.AcquisitionType.SPECTROSCOPY
                        nt_loop(sweeper)
                    for element in aux_list:
                        if pulse == element.pulse:
                            if isinstance(aux_list[aux_list.index(element)], ZhPulse):
                                if isinstance(pulse, CouplerFluxPulse):
                                    aux_list[aux_list.index(element)] = ZhSweeper(pulse, sweeper, couplers[pulse.qubit])
                                else:
                                    aux_list[aux_list.index(element)] = ZhSweeper(pulse, sweeper, qubits[pulse.qubit])
                            elif isinstance(aux_list[aux_list.index(element)], ZhSweeper):
                                if isinstance(pulse, CouplerFluxPulse):
                                    aux_list[aux_list.index(element)].add_sweeper(sweeper, couplers[pulse.qubit])
                                else:
                                    aux_list[aux_list.index(element)].add_sweeper(sweeper, qubits[pulse.qubit])

            if sweeper.parameter.name in SWEEPER_BIAS:
                if sweeper.qubits:
                    for qubit in sweeper.qubits:
                        zhsequence[f"flux{qubit.name}"] = [ZhSweeperLine(sweeper, qubit, sequence)]
                if sweeper.couplers:
                    for coupler in sweeper.couplers:
                        zhsequence[f"couplerflux{coupler.name}"] = [ZhSweeperLine(sweeper, coupler, sequence)]

            # This may not place the Zhsweeper when the start occurs among different sections or lines
            if sweeper.parameter.name in SWEEPER_START:
                pulse = sweeper.pulses[0]
                aux_list = zhsequence[f"{pulse.type.name.lower()}{pulse.qubit}"]
                for element in aux_list:
                    if pulse == element.pulse:
                        if isinstance(aux_list[aux_list.index(element)], ZhPulse):
                            aux_list.insert(
                                aux_list.index(element),
                                ZhSweeperLine(sweeper, pulse.qubit, sequence, pulse),
                            )
                            break

        self.sequence = zhsequence

    def create_exp(self, qubits, couplers, options):
        """Zurich experiment initialization using their Experiment class"""

        # Setting experiment signal lines
        signals = []
        for coupler in couplers.values():
            signals.append(lo.ExperimentSignal(f"couplerflux{coupler.name}"))

        for qubit in qubits.values():
            q = qubit.name  # pylint: disable=C0103
            if len(self.sequence[f"drive{q}"]) != 0:
                signals.append(lo.ExperimentSignal(f"drive{q}"))
            if qubit.flux is not None:
                signals.append(lo.ExperimentSignal(f"flux{q}"))
            if len(self.sequence[f"readout{q}"]) != 0:
                signals.append(lo.ExperimentSignal(f"measure{q}"))
                signals.append(lo.ExperimentSignal(f"acquire{q}"))
                if options.fast_reset is not False:
                    if len(self.sequence[f"drive{q}"]) == 0:
                        signals.append(lo.ExperimentSignal(f"drive{q}"))

        exp = lo.Experiment(
            uid="Sequence",
            signals=signals,
        )

        if self.acquisition_type:
            acquisition_type = self.acquisition_type
            self.acquisition_type = None
        else:
            acquisition_type = ACQUISITION_TYPE[options.acquisition_type]
        averaging_mode = AVERAGING_MODE[options.averaging_mode]
        exp_options = replace(options, acquisition_type=acquisition_type, averaging_mode=averaging_mode)

        exp_calib = lo.Calibration()
        # Near Time recursion loop or directly to Real Time recursion loop
        if self.nt_sweeps is not None:
            self.sweep_recursion_nt(qubits, couplers, exp_options, exp, exp_calib)
        else:
            self.define_exp(qubits, couplers, exp_options, exp, exp_calib)

    def define_exp(self, qubits, couplers, exp_options, exp, exp_calib):
        """Real time definition"""
        with exp.acquire_loop_rt(
            uid="shots",
            count=exp_options.nshots,
            acquisition_type=exp_options.acquisition_type,
            averaging_mode=exp_options.averaging_mode,
        ):
            # Recursion loop for sweepers or just play a sequence
            if len(self.sweepers) > 0:
                self.sweep_recursion(qubits, couplers, exp, exp_calib, exp_options)
            else:
                self.select_exp(exp, qubits, couplers, exp_options)
            exp.set_calibration(exp_calib)
            exp.set_signal_map(self.signal_map)
            self.experiment = exp

    def select_exp(self, exp, qubits, couplers, exp_options):
        """Build Zurich Experiment selecting the relevant sections"""
        if "coupler" in str(self.sequence):
            self.couplerflux(exp, couplers)
        if "drive" in str(self.sequence):
            if "flux" in str(self.sequence):
                self.flux(exp, qubits)
                self.drive(exp, qubits)
            else:
                self.drive(exp, qubits)
        elif "flux" in str(self.sequence):
            self.flux(exp, qubits)
        self.measure_relax(exp, qubits, exp_options.relaxation_time, exp_options.acquisition_type)
        if exp_options.fast_reset is not False:
            self.fast_reset(exp, qubits, exp_options.fast_reset)

    @staticmethod
    def play_sweep_select_single(exp, qubit, pulse, section, parameters, partial_sweep):
        """Play Zurich pulse when a single sweeper is involved"""
        if any("amplitude" in param for param in parameters):
            pulse.zhpulse.amplitude *= max(pulse.zhsweeper.values)
            pulse.zhsweeper.values /= max(pulse.zhsweeper.values)
            exp.play(
                signal=f"{section}{qubit.name}",
                pulse=pulse.zhpulse,
                amplitude=pulse.zhsweeper,
                phase=pulse.pulse.relative_phase,
            )
        elif any("duration" in param for param in parameters):
            exp.play(
                signal=f"{section}{qubit.name}",
                pulse=pulse.zhpulse,
                length=pulse.zhsweeper,
                phase=pulse.pulse.relative_phase,
            )
        elif any("relative_phase" in param for param in parameters):
            exp.play(
                signal=f"{section}{qubit.name}",
                pulse=pulse.zhpulse,
                phase=pulse.zhsweeper,  # I believe this is the global phase sweep
                # increment_oscillator_phase=pulse.zhsweeper, # I believe this is the relative phase sweep
            )
        elif "frequency" in partial_sweep.uid or partial_sweep.uid == "start":
            exp.play(
                signal=f"{section}{qubit.name}",
                pulse=pulse.zhpulse,
                phase=pulse.pulse.relative_phase,
            )

    # Hardcoded for the flux pulse for 2q gates
    @staticmethod
    def play_sweep_select_dual(exp, qubit, pulse, section, parameters):
        """Play Zurich pulse when two sweepers are involved on the same pulse"""
        if "amplitude" in parameters and "duration" in parameters:
            for sweeper in pulse.zhsweepers:
                if sweeper.uid == "amplitude":
                    sweeper_amp_index = pulse.zhsweepers.index(sweeper)
                    sweeper.values = sweeper.values.copy()
                    pulse.zhpulse.amplitude *= max(abs(sweeper.values))
                    sweeper.values /= max(abs(sweeper.values))
                else:
                    sweeper_dur_index = pulse.zhsweepers.index(sweeper)

            exp.play(
                signal=f"{section}{qubit.name}",
                pulse=pulse.zhpulse,
                amplitude=pulse.zhsweepers[sweeper_amp_index],
                length=pulse.zhsweepers[sweeper_dur_index],
            )

    def play_sweep(self, exp, qubit, pulse, section):
        """Takes care of playing the sweepers and involved pulses for different options"""

        if isinstance(pulse, ZhSweeperLine):
            if pulse.zhsweeper.uid == "bias":
                exp.play(
                    signal=f"{section}{qubit.name}",
                    pulse=pulse.zhpulse,
                    amplitude=pulse.zhsweeper,
                )
        else:
            parameters = []
            for partial_sweep in pulse.zhsweepers:
                parameters.append(partial_sweep.uid)
            # Recheck partial sweeps
            if len(parameters) == 2:
                self.play_sweep_select_dual(exp, qubit, pulse, section, parameters)
            else:
                self.play_sweep_select_single(exp, qubit, pulse, section, parameters, partial_sweep)

    def couplerflux(self, exp, couplers):
        """coupler flux for bias sweep or pulses"""
        for coupler in couplers.values():
            c = coupler.name  # pylint: disable=C0103
            with exp.section(uid=f"sequence_bias_coupler{c}"):
                i = 0
                time = 0
                for pulse in self.sequence[f"couplerflux{c}"]:
                    pulse.zhpulse.uid += str(i)
                    exp.delay(
                        signal=f"couplerflux{c}",
                        time=round(pulse.pulse.start * NANO_TO_SECONDS, 9) - time,
                    )
                    time = round(pulse.pulse.duration * NANO_TO_SECONDS, 9) + round(
                        pulse.pulse.start * NANO_TO_SECONDS, 9
                    )
                    if isinstance(pulse, ZhSweeperLine):
                        self.play_sweep(exp, coupler, pulse, section="couplerflux")
                    elif isinstance(pulse, ZhSweeper):
                        self.play_sweep(exp, coupler, pulse, section="couplerflux")
                    elif isinstance(pulse, ZhPulse):
                        exp.play(signal=f"couplerflux{c}", pulse=pulse.zhpulse)
                    i += 1

    def flux(self, exp, qubits):
        """qubit flux for bias sweep or pulses"""
        for qubit in qubits.values():
            q = qubit.name  # pylint: disable=C0103
            with exp.section(uid=f"sequence_bias{q}"):
                i = 0
                time = 0
                for pulse in self.sequence[f"flux{q}"]:
                    if not isinstance(pulse, ZhSweeperLine):
                        pulse.zhpulse.uid += str(i)
                        exp.delay(
                            signal=f"flux{q}",
                            time=round(pulse.pulse.start * NANO_TO_SECONDS, 9) - time,
                        )
                        time = round(pulse.pulse.duration * NANO_TO_SECONDS, 9) + round(
                            pulse.pulse.start * NANO_TO_SECONDS, 9
                        )
                    if isinstance(pulse, ZhSweeperLine):
                        self.play_sweep(exp, qubit, pulse, section="flux")
                    elif isinstance(pulse, ZhSweeper):
                        self.play_sweep(exp, qubit, pulse, section="flux")
                    elif isinstance(pulse, ZhPulse):
                        exp.play(signal=f"flux{q}", pulse=pulse.zhpulse)
                    i += 1

    def drive(self, exp, qubits):
        """qubit driving pulses"""
        for qubit in qubits.values():
            q = qubit.name  # pylint: disable=C0103
            time = 0
            i = 0
            if len(self.sequence[f"drive{q}"]) != 0:
                with exp.section(uid=f"sequence_drive{q}"):
                    for pulse in self.sequence[f"drive{q}"]:
                        if not isinstance(pulse, ZhSweeperLine):
                            exp.delay(
                                signal=f"drive{q}",
                                time=round(pulse.pulse.start * NANO_TO_SECONDS, 9) - time,
                            )
                            time = round(pulse.pulse.duration * NANO_TO_SECONDS, 9) + round(
                                pulse.pulse.start * NANO_TO_SECONDS, 9
                            )
                            pulse.zhpulse.uid += str(i)
                            if isinstance(pulse, ZhSweeper):
                                self.play_sweep(exp, qubit, pulse, section="drive")
                            elif isinstance(pulse, ZhPulse):
                                exp.play(
                                    signal=f"drive{q}",
                                    pulse=pulse.zhpulse,
                                    phase=pulse.pulse.relative_phase,
                                )
                                i += 1
                        elif isinstance(pulse, ZhSweeperLine):
                            exp.delay(signal=f"drive{q}", time=pulse.zhsweeper)

                    # Patch for T1 start, general ?
                    if len(self.sequence[f"readout{q}"]) > 0 and isinstance(
                        self.sequence[f"readout{q}"][0], ZhSweeperLine
                    ):
                        exp.delay(signal=f"drive{q}", time=self.sequence[f"readout{q}"][0].zhsweeper)
                        self.sequence[f"readout{q}"].remove(self.sequence[f"readout{q}"][0])

    @staticmethod
    def play_after_set(sequence, ptype):
        """Selects after which section the measurement goes"""
        longest = 0
        for pulse in sequence:
            if longest < pulse.finish:
                longest = pulse.finish
                qubit_after = pulse.qubit
        return f"sequence_{ptype}{qubit_after}"

    # For pulsed spectroscopy, set integration_length and either measure_pulse or measure_pulse_length.
    # For CW spectroscopy, set only integration_length and do not specify the measure signal.
    # For all other measurements, set either length or pulse for both the measure pulse and integration kernel.
    def measure_relax(self, exp, qubits, relaxation_time, acquisition_type):
        """qubit readout pulse, data acquisition and qubit relaxation"""
        play_after = None

<<<<<<< HEAD
        # TODO: if we use duration sweepers, the code might not behave as expected
        # i.e.: self.sequence_qibo will contain the a pulse or sweeper with a static duration that may screw the comparison
        qf_finish = self.sequence_qibo.qf_pulses.finish
        qd_finish = self.sequence_qibo.qd_pulses.finish
        cf_finish = self.sequence_qibo.cf_pulses.finish
=======
        if len(self.sequence_qibo.qf_pulses) != 0 and len(self.sequence_qibo.qd_pulses) != 0:
            play_after = (
                self.play_after_set(self.sequence_qibo.qf_pulses, "bias")
                if self.sequence_qibo.qf_pulses.finish > self.sequence_qibo.qd_pulses.finish
                else self.play_after_set(self.sequence_qibo.qd_pulses, "drive")
            )
        if len(self.sequence_qibo.cf_pulses) != 0 and len(self.sequence_qibo.qd_pulses) != 0:
            play_after = (
                self.play_after_set(self.sequence_qibo.cf_pulses, "bias_coupler")
                if self.sequence_qibo.cf_pulses.finish > self.sequence_qibo.qd_pulses.finish
                else self.play_after_set(self.sequence_qibo.qd_pulses, "drive")
            )
>>>>>>> 39bba83d

        if qf_finish > qd_finish and qf_finish > cf_finish:
            play_after = self.play_after_set(self.sequence_qibo.qf_pulses, "bias")
        elif qd_finish > qf_finish and qd_finish > cf_finish:
            play_after = self.play_after_set(self.sequence_qibo.qd_pulses, "drive")
        elif cf_finish > qf_finish and cf_finish > qd_finish:
            play_after = self.play_after_set(self.sequence_qibo.cf_pulses, "bias_coupler")

        readout_schedule = defaultdict(list)
        qubit_readout_schedule = defaultdict(list)
        iq_angle_readout_schedule = defaultdict(list)
        for qubit in qubits.values():
            q = qubit.name  # pylint: disable=C0103
            iq_angle = qubit.iq_angle
            if len(self.sequence[f"readout{q}"]) != 0:
                for i, pulse in enumerate(self.sequence[f"readout{q}"]):
                    readout_schedule[i].append(pulse)
                    qubit_readout_schedule[i].append(q)
                    iq_angle_readout_schedule[i].append(iq_angle)

        weights = {}
        for i, (pulses, qubits, iq_angles) in enumerate(
            zip(readout_schedule.values(), qubit_readout_schedule.values(), iq_angle_readout_schedule.values())
        ):
            if i != 0:
                play_after = f"sequence_measure_{i-1}"
            # Section on the outside loop allows for multiplex
            with exp.section(uid=f"sequence_measure_{i}", play_after=play_after):
                for pulse, q, iq_angle in zip(pulses, qubits, iq_angles):
                    pulse.zhpulse.uid += str(i)

                    # TODO: if the measure sequence starts after the last pulse, add a delay
                    # keep in mind that the signal might start before the last pulse
                    # if sweepers are involved
                    if play_after is None:
                        exp.delay(
                            signal=f"measure{q}",
                            time=self.sequence_qibo.start * NANO_TO_SECONDS,
                        )
                        exp.delay(
                            signal=f"acquire{q}",
                            time=self.sequence_qibo.start * NANO_TO_SECONDS,
                        )

                    if i == 0:
                        # Integration weights definition or load from the chip folder
                        weights_file = (
                            INSTRUMENTS_DATA_FOLDER
                            / f"{self.chip}/weights/integration_weights_optimization_qubit_{q}.npy"
                        )
                        if weights_file.is_file():
                            samples = np.load(
                                weights_file,
                                allow_pickle=True,
                            )
                            if acquisition_type == lo.AcquisitionType.DISCRIMINATION:
                                weight = lo.pulse_library.sampled_pulse_complex(
                                    uid="weight" + str(q),
                                    # samples=samples[0] * np.exp(1j * qubit.iq_angle),
                                    samples=samples[0] * np.exp(1j * iq_angle),
                                )
                            else:
                                weight = lo.pulse_library.sampled_pulse_complex(
                                    uid="weight" + str(q),
                                    samples=samples[0],
                                )
                        else:
                            # We adjust for smearing and remove smearing/2 at the end
                            exp.delay(
                                signal=f"acquire{q}",
                                time=self.smearing * NANO_TO_SECONDS,
                            )
                            if acquisition_type == lo.AcquisitionType.DISCRIMINATION:
                                weight = lo.pulse_library.sampled_pulse_complex(
                                    samples=np.ones(
                                        [int(pulse.pulse.duration * 2 - 3 * self.smearing * NANO_TO_SECONDS)]
                                    )
                                    * np.exp(1j * iq_angle),
                                    uid="weights" + str(q),
                                )
                                weights[q] = weight
                            else:
                                # TODO: Patch for multiple readouts: Remove different uids
                                weight = lo.pulse_library.const(
                                    uid="weight" + str(q),
                                    length=round(pulse.pulse.duration * NANO_TO_SECONDS, 9)
                                    - 1.5 * self.smearing * NANO_TO_SECONDS,
                                    amplitude=1,
                                )
                                weights[q] = weight
                    elif i != 0:
                        exp.delay(
                            signal=f"acquire{q}",
                            time=self.smearing * NANO_TO_SECONDS,
                        )
                        weight = weights[q]

                    measure_pulse_parameters = {"phase": 0}

                    if i == len(self.sequence[f"readout{q}"]) - 1:
                        reset_delay = relaxation_time * NANO_TO_SECONDS
                    else:
                        # Here time of flight or not ?
                        reset_delay = 0  # self.time_of_flight * NANO_TO_SECONDS

                    exp.measure(
                        acquire_signal=f"acquire{q}",
                        handle=f"sequence{q}_{i}",
                        integration_kernel=weight,
                        integration_kernel_parameters=None,
                        integration_length=None,
                        measure_signal=f"measure{q}",
                        measure_pulse=pulse.zhpulse,
                        measure_pulse_length=round(pulse.pulse.duration * NANO_TO_SECONDS, 9),
                        measure_pulse_parameters=measure_pulse_parameters,
                        measure_pulse_amplitude=None,
                        acquire_delay=self.time_of_flight * NANO_TO_SECONDS,
                        # reset_delay=relaxation_time * NANO_TO_SECONDS,
                        reset_delay=reset_delay,
                    )

    def fast_reset(self, exp, qubits, fast_reset):
        """
        Conditional fast reset after readout - small delay for signal processing
        This is a very naive approach that can be improved by repeating this step until
        we reach non fast reset fidelity
        https://quantum-computing.ibm.com/lab/docs/iql/manage/systems/reset/backend_reset
        """
        log.warning("Im fast resetting")
        for qubit_name in self.sequence_qibo.qubits:
            qubit = qubits[qubit_name]
            q = qubit.name  # pylint: disable=C0103
            with exp.section(uid=f"fast_reset{q}", play_after=f"sequence_measure"):
                with exp.match_local(handle=f"sequence{q}"):
                    with exp.case(state=0):
                        pass
                    with exp.case(state=1):
                        pulse = ZhPulse(qubit.native_gates.RX.pulse(0, 0))
                        exp.play(signal=f"drive{q}", pulse=pulse.zhpulse)

    @staticmethod
    def rearrange_sweepers(sweepers):
        """Rearranges sweepers from qibocal based on device hardware limitations"""
        rearranging_axes = [[], []]
        if len(sweepers) == 2:
            if sweepers[1].parameter is Parameter.frequency:
                if sweepers[0].parameter is Parameter.bias:
                    rearranging_axes[0] += [sweepers.index(sweepers[1])]
                    rearranging_axes[1] += [0]
                    sweeper_changed = sweepers[1]
                    sweepers.remove(sweeper_changed)
                    sweepers.insert(0, sweeper_changed)
                    log.warning("Sweepers were reordered")
                elif (
                    not sweepers[0].parameter is Parameter.amplitude
                    and sweepers[0].pulses[0].type is not PulseType.READOUT
                ):
                    rearranging_axes[0] += [sweepers.index(sweepers[1])]
                    rearranging_axes[1] += [0]
                    sweeper_changed = sweepers[1]
                    sweepers.remove(sweeper_changed)
                    sweepers.insert(0, sweeper_changed)
                    log.warning("Sweepers were reordered")
        return rearranging_axes, sweepers

    def offsets_off(self):
        """Sets the offsets from the HDAWGs to 0 after each experiment"""
        for sigout in range(0, 8):
            self.session.devices["device_hdawg"].awgs[0].sigouts[sigout].offset = 0
        self.session.devices["device_hdawg2"].awgs[0].sigouts[0].offset = 0

    def sweep(self, qubits, couplers, sequence: PulseSequence, options, *sweepers):
        """Play pulse and sweepers sequence"""

        self.signal_map = {}
        self.nt_sweeps = None
        sweepers = list(sweepers)

        dimensions = []
        if options.averaging_mode is AveragingMode.SINGLESHOT:
            dimensions = [options.nshots]

        for sweeper in sweepers:
            dimensions.append(len(sweeper.values))

        rearranging_axes, sweepers = self.rearrange_sweepers(sweepers)
        self.sweepers = sweepers

        self.frequency_from_pulses(qubits, sequence)

        self.experiment_flow(qubits, couplers, sequence, options, sweepers)
        self.run_exp()

        #  Get the results back
        results = {}
        for qubit in qubits.values():
            q = qubit.name  # pylint: disable=C0103
            if len(self.sequence[f"readout{q}"]) != 0:
                for i in range(len(self.sequence[f"readout{q}"])):
                    exp_res = self.results.get_data(f"sequence{q}_{i}")
                    # Reorder dimensions
                    exp_res = np.moveaxis(exp_res, rearranging_axes[0], rearranging_axes[1])
                    if options.acquisition_type is AcquisitionType.DISCRIMINATION:
                        data = (
                            np.array([exp_res]) if options.averaging_mode is AveragingMode.CYCLIC else np.array(exp_res)
                        )
                        data = data.real
                        data = np.ones(data.shape) - data  # Probability inversion patch
                        results[self.sequence[f"readout{q}"][i].pulse.serial] = options.results_type(data)
                        results[self.sequence[f"readout{q}"][i].pulse.qubit] = options.results_type(data)
                    else:
                        results[self.sequence[f"readout{q}"][i].pulse.serial] = options.results_type(
                            data=np.array(exp_res)
                        )
                        results[self.sequence[f"readout{q}"][i].pulse.qubit] = options.results_type(
                            data=np.array(exp_res)
                        )

        exp_dimensions = list(np.array(exp_res).shape)
        if dimensions != exp_dimensions:
            log.warning("dimensions {}, exp_dimensions {}".format(dimensions, exp_dimensions))
            log.warning("dimensions not properly ordered")

        self.offsets_off()

        # html containing the pulse sequence schedule
        # lo.show_pulse_sheet("pulses", self.exp)
        return results

    def sweep_recursion(self, qubits, couplers, exp, exp_calib, exp_options):
        """Sweepers recursion for multiple nested Real Time sweepers"""

        sweeper = self.sweepers[0]

        i = len(self.sweepers) - 1
        self.sweepers.remove(sweeper)
        parameter = None

        if sweeper.parameter is Parameter.frequency:
            for pulse in sweeper.pulses:
                line = "drive" if pulse.type is PulseType.DRIVE else "measure"
                zhsweeper = ZhSweeper(pulse, sweeper, qubits[sweeper.pulses[0].qubit]).zhsweeper
                zhsweeper.uid = "frequency"  # Changing the name from "frequency" breaks it f"frequency_{i}
                exp_calib[f"{line}{pulse.qubit}"] = lo.SignalCalibration(
                    oscillator=lo.Oscillator(
                        frequency=zhsweeper,
                        modulation_type=lo.ModulationType.HARDWARE,
                    )
                )
        if sweeper.parameter is Parameter.amplitude:
            for pulse in sweeper.pulses:
                pulse = pulse.copy()
                pulse.amplitude *= max(abs(sweeper.values))

                # Proper copy(sweeper) here if we want to keep the sweepers
                # sweeper_aux = copy.copy(sweeper)
                aux_max = max(abs(sweeper.values))

                sweeper.values /= aux_max
                parameter = ZhSweeper(pulse, sweeper, qubits[sweeper.pulses[0].qubit]).zhsweeper
                sweeper.values *= aux_max

        if sweeper.parameter is Parameter.bias:
            if sweeper.qubits:
                for qubit in sweeper.qubits:
                    parameter = ZhSweeperLine(sweeper, qubit, self.sequence_qibo).zhsweeper
            if sweeper.couplers:
                for qubit in sweeper.couplers:
                    parameter = ZhSweeperLine(sweeper, qubit, self.sequence_qibo).zhsweeper

        elif sweeper.parameter is Parameter.start:
            parameter = ZhSweeperLine(sweeper).zhsweeper

        elif parameter is None:
            parameter = ZhSweeper(sweeper.pulses[0], sweeper, qubits[sweeper.pulses[0].qubit]).zhsweeper

        with exp.sweep(
            uid=f"sweep_{sweeper.parameter.name.lower()}_{i}",  # This uid trouble double freq ???
            parameter=parameter,
            reset_oscillator_phase=True,  # Should we reset this phase ???
        ):
            if len(self.sweepers) > 0:
                self.sweep_recursion(qubits, couplers, exp, exp_calib, exp_options)
            else:
                self.select_exp(exp, qubits, couplers, exp_options)

    def sweep_recursion_nt(self, qubits, couplers, options, exp, exp_calib):
        """
        Sweepers recursion for Near Time sweepers. Faster than regular software sweepers as
        they are executed on the actual device by (software ? or slower hardware ones)

        You want to avoid them so for now they are implement for a specific sweep.
        """

        log.info("nt Loop")

        sweeper = self.nt_sweeps[0]

        i = len(self.nt_sweeps) - 1
        self.nt_sweeps.remove(sweeper)

        parameter = None

        if sweeper.parameter is Parameter.amplitude:
            for pulse in sweeper.pulses:
                pulse = pulse.copy()
                pulse.amplitude *= max(abs(sweeper.values))

                # Proper copy(sweeper) here
                # sweeper_aux = copy.copy(sweeper)
                aux_max = max(abs(sweeper.values))

                sweeper.values /= aux_max
                zhsweeper = ZhSweeper(pulse, sweeper, qubits[sweeper.pulses[0].qubit]).zhsweeper
                sweeper.values *= aux_max

                zhsweeper.uid = "amplitude"  # f"amplitude{i}"
                path = "DEV12146"  # Hardcoded for SHFQC(SHFQA)
                parameter = zhsweeper

        elif parameter is None:
            parameter = ZhSweeper(sweeper.pulses[0], sweeper, qubits[sweeper.pulses[0].qubit]).zhsweeper

        with exp.sweep(
            uid=f"sweep_{sweeper.parameter.name.lower()}_{i}",
            parameter=parameter,
        ):
            exp.set_node(
                path=f"/{path}/qachannels/*/oscs/0/gain",  # Hardcoded SHFQA device
                value=parameter,
            )

            if len(self.nt_sweeps) > 0:
                self.sweep_recursion_nt(qubits, couplers, options, exp, exp_calib)
            else:
                self.define_exp(qubits, couplers, options, exp, exp_calib)

    def play_sequences(self, qubits, sequence, options):
        pass

    # -----------------------------------------------------------------------------

    def play_sim(self, qubits, sequence, options, sim_time):
        """Play pulse sequence"""

        self.experiment_flow(qubits, sequence, options)
        self.run_sim(sim_time)

    def run_sim(self, sim_time):
        """Run the simulation

        Args:
            sim_time (float): Time[s] to simulate starting from 0
        """
        self.device_setup = lo.DeviceSetup.from_dict(
            data=self.descriptor,
            server_host="localhost",
            server_port=SERVER_PORT,
            setup_name=self.name,
        )
        # create a session
        self.sim_session = lo.Session(self.device_setup)
        # connect to session
        self.sim_device = self.sim_session.connect(do_emulation=True)
        self.exp = self.sim_session.compile(self.experiment, compiler_settings=COMPILER_SETTINGS)

        # Plot simulated output signals with helper function
        plot_simulation(
            self.exp,
            start_time=0,
            length=sim_time,
            plot_width=10,
            plot_height=3,
        )<|MERGE_RESOLUTION|>--- conflicted
+++ resolved
@@ -503,7 +503,6 @@
         )
 
     def run_exp(self):
-<<<<<<< HEAD
         """
         Compilation settings, compilation step, execution step and data retrival
         - Save a experiment Python object:
@@ -511,10 +510,6 @@
         - Save a experiment compiled experiment ():
         self.exp.save("saved_exp")  # saving compiled experiment
         """
-=======
-        """Compilation settings, compilation step, execution step and data retrival"""
-        # self.experiment.save("saved_exp")
->>>>>>> 39bba83d
         self.exp = self.session.compile(self.experiment, compiler_settings=COMPILER_SETTINGS)
         # self.exp.save_compiled_experiment("saved_exp")
         self.results = self.session.run(self.exp)
@@ -900,26 +895,11 @@
         """qubit readout pulse, data acquisition and qubit relaxation"""
         play_after = None
 
-<<<<<<< HEAD
         # TODO: if we use duration sweepers, the code might not behave as expected
         # i.e.: self.sequence_qibo will contain the a pulse or sweeper with a static duration that may screw the comparison
         qf_finish = self.sequence_qibo.qf_pulses.finish
         qd_finish = self.sequence_qibo.qd_pulses.finish
         cf_finish = self.sequence_qibo.cf_pulses.finish
-=======
-        if len(self.sequence_qibo.qf_pulses) != 0 and len(self.sequence_qibo.qd_pulses) != 0:
-            play_after = (
-                self.play_after_set(self.sequence_qibo.qf_pulses, "bias")
-                if self.sequence_qibo.qf_pulses.finish > self.sequence_qibo.qd_pulses.finish
-                else self.play_after_set(self.sequence_qibo.qd_pulses, "drive")
-            )
-        if len(self.sequence_qibo.cf_pulses) != 0 and len(self.sequence_qibo.qd_pulses) != 0:
-            play_after = (
-                self.play_after_set(self.sequence_qibo.cf_pulses, "bias_coupler")
-                if self.sequence_qibo.cf_pulses.finish > self.sequence_qibo.qd_pulses.finish
-                else self.play_after_set(self.sequence_qibo.qd_pulses, "drive")
-            )
->>>>>>> 39bba83d
 
         if qf_finish > qd_finish and qf_finish > cf_finish:
             play_after = self.play_after_set(self.sequence_qibo.qf_pulses, "bias")
