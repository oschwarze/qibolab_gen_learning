from collections import defaultdict
from dataclasses import dataclass
from typing import Dict, List, Optional

import numpy as np
from qibo.config import log

from qibolab import AcquisitionType, AveragingMode, ExecutionParameters
from qibolab.instruments.abstract import Controller
from qibolab.instruments.port import Port
from qibolab.platform import Qubit
from qibolab.pulses import PulseSequence
from qibolab.qubits import QubitId
from qibolab.sweeper import Sweeper


@dataclass
class DummyPort(Port):
    name: str
    offset: float = 0.0
    lo_frequency: int = 0
    lo_power: int = 0
    gain: int = 0
    attenuation: int = 0
    power_range: int = 0
    filters: Optional[dict] = None


class DummyInstrument(Controller):
    """Dummy instrument that returns random voltage values.

    Useful for testing code without requiring access to hardware.

    Args:
        name (str): name of the instrument.
        address (int): address to connect to the instrument.
            Not used since the instrument is dummy, it only
            exists to keep the same interface with other
            instruments.
    """

    PortType = DummyPort
    sampling_rate = 1

    def connect(self):
        log.info("Connecting to dummy instrument.")

    def setup(self, *args, **kwargs):
        log.info("Setting up dummy instrument.")

    def start(self):
        log.info("Starting dummy instrument.")

    def stop(self):
        log.info("Stopping dummy instrument.")

    def disconnect(self):
        log.info("Disconnecting dummy instrument.")

    def get_values(self, options, sequence, shape):
<<<<<<< HEAD
=======
        results = {}
>>>>>>> fe6b4f6a
        for ro_pulse in sequence.ro_pulses:
            if options.acquisition_type is AcquisitionType.DISCRIMINATION:
                if options.averaging_mode is AveragingMode.SINGLESHOT:
                    values = np.random.randint(2, size=shape)
                elif options.averaging_mode is AveragingMode.CYCLIC:
                    values = np.random.rand(*shape)
            elif options.acquisition_type is AcquisitionType.RAW:
                samples = int(ro_pulse.duration * self.sampling_rate)
                waveform_shape = tuple(samples * dim for dim in shape)
                values = np.random.rand(*waveform_shape) * 100 + 1j * np.random.rand(*waveform_shape) * 100
            elif options.acquisition_type is AcquisitionType.INTEGRATION:
                values = np.random.rand(*shape) * 100 + 1j * np.random.rand(*shape) * 100
<<<<<<< HEAD
        return values

    def play(
        self,
        qubits: Dict[QubitId, Qubit],
        sequence: PulseSequence,
        options: ExecutionParameters,
    ):
        exp_points = 1 if options.averaging_mode is AveragingMode.CYCLIC else options.nshots
        shape = (exp_points,)
        results = {}

        for ro_pulse in sequence.ro_pulses:
            values = self.get_values(options, sequence, shape)
=======
>>>>>>> fe6b4f6a
            results[ro_pulse.qubit] = results[ro_pulse.serial] = options.results_type(values)

        return results

<<<<<<< HEAD
    def play_sequences(
        self,
        qubits: Dict[QubitId, Qubit],
        sequences: List[PulseSequence],
        options: ExecutionParameters,
    ):
        exp_points = 1 if options.averaging_mode is AveragingMode.CYCLIC else options.nshots
        shape = (exp_points,)

        results = defaultdict(list)
        for sequence in sequences:
            for ro_pulse in sequence.ro_pulses:
                values = self.get_values(options, sequence, shape)
                results[ro_pulse.serial].append(options.results_type(values))
                results[ro_pulse.qubit].append(options.results_type(values))

        return results
=======
    def play(self, qubits: Dict[QubitId, Qubit], sequence: PulseSequence, options: ExecutionParameters):
        exp_points = 1 if options.averaging_mode is AveragingMode.CYCLIC else options.nshots
        shape = (exp_points,)
        return self.get_values(options, sequence, shape)
>>>>>>> fe6b4f6a

    def sweep(
        self,
        qubits: Dict[QubitId, Qubit],
        sequence: PulseSequence,
        options: ExecutionParameters,
        *sweepers: List[Sweeper],
    ):
<<<<<<< HEAD
        results = {}

        if options.averaging_mode is not AveragingMode.CYCLIC:
            nshots = (options.nshots,)
            shape = nshots + tuple(len(sweeper.values) for sweeper in sweepers)
        else:
            shape = tuple(len(sweeper.values) for sweeper in sweepers)

        for ro_pulse in sequence.ro_pulses:
            values = self.get_values(options, sequence, shape)
            results[ro_pulse.qubit] = results[ro_pulse.serial] = options.results_type(values)

        return results
=======
        if options.averaging_mode is not AveragingMode.CYCLIC:
            shape = (options.nshots,) + tuple(len(sweeper.values) for sweeper in sweepers)
        else:
            shape = tuple(len(sweeper.values) for sweeper in sweepers)
        return self.get_values(options, sequence, shape)
>>>>>>> fe6b4f6a
<|MERGE_RESOLUTION|>--- conflicted
+++ resolved
@@ -58,10 +58,6 @@
         log.info("Disconnecting dummy instrument.")
 
     def get_values(self, options, sequence, shape):
-<<<<<<< HEAD
-=======
-        results = {}
->>>>>>> fe6b4f6a
         for ro_pulse in sequence.ro_pulses:
             if options.acquisition_type is AcquisitionType.DISCRIMINATION:
                 if options.averaging_mode is AveragingMode.SINGLESHOT:
@@ -74,7 +70,6 @@
                 values = np.random.rand(*waveform_shape) * 100 + 1j * np.random.rand(*waveform_shape) * 100
             elif options.acquisition_type is AcquisitionType.INTEGRATION:
                 values = np.random.rand(*shape) * 100 + 1j * np.random.rand(*shape) * 100
-<<<<<<< HEAD
         return values
 
     def play(
@@ -89,13 +84,10 @@
 
         for ro_pulse in sequence.ro_pulses:
             values = self.get_values(options, sequence, shape)
-=======
->>>>>>> fe6b4f6a
             results[ro_pulse.qubit] = results[ro_pulse.serial] = options.results_type(values)
 
         return results
 
-<<<<<<< HEAD
     def play_sequences(
         self,
         qubits: Dict[QubitId, Qubit],
@@ -113,12 +105,6 @@
                 results[ro_pulse.qubit].append(options.results_type(values))
 
         return results
-=======
-    def play(self, qubits: Dict[QubitId, Qubit], sequence: PulseSequence, options: ExecutionParameters):
-        exp_points = 1 if options.averaging_mode is AveragingMode.CYCLIC else options.nshots
-        shape = (exp_points,)
-        return self.get_values(options, sequence, shape)
->>>>>>> fe6b4f6a
 
     def sweep(
         self,
@@ -127,12 +113,10 @@
         options: ExecutionParameters,
         *sweepers: List[Sweeper],
     ):
-<<<<<<< HEAD
         results = {}
 
         if options.averaging_mode is not AveragingMode.CYCLIC:
-            nshots = (options.nshots,)
-            shape = nshots + tuple(len(sweeper.values) for sweeper in sweepers)
+            shape = (options.nshots,) + tuple(len(sweeper.values) for sweeper in sweepers)
         else:
             shape = tuple(len(sweeper.values) for sweeper in sweepers)
 
@@ -140,11 +124,4 @@
             values = self.get_values(options, sequence, shape)
             results[ro_pulse.qubit] = results[ro_pulse.serial] = options.results_type(values)
 
-        return results
-=======
-        if options.averaging_mode is not AveragingMode.CYCLIC:
-            shape = (options.nshots,) + tuple(len(sweeper.values) for sweeper in sweepers)
-        else:
-            shape = tuple(len(sweeper.values) for sweeper in sweepers)
-        return self.get_values(options, sequence, shape)
->>>>>>> fe6b4f6a
+        return results