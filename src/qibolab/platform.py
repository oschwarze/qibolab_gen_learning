--- conflicted
+++ resolved
@@ -48,7 +48,6 @@
 
 @dataclass
 class Platform:
-<<<<<<< HEAD
     """Platform for controlling quantum devices."""
 
     name: str
@@ -65,21 +64,8 @@
     resonator_type: Optional[ResonatorType] = None
     """Type of resonator (2D or 3D) in the used QPU.
     Default is 3D for single-qubit chips and 2D for multi-qubit.
-=======
-    """A platform for executing quantum algorithms.
-
-    It consists of a quantum processor QPU and a set of controlling instruments.
-
-    Args:
-        name (str): name of the platform.
-        runcard (str): path to the yaml file containing the platform setup.
-        instruments:
-        channels:
->>>>>>> a22afcc6
     """
 
-    nqubits: int = 0
-    """Total number of qubits in the QPU. Evaluated automatically from ``len(qubits)``."""
     is_connected: bool = False
     """Flag for whether we are connected to the physical instruments."""
     two_qubit_native_types: NativeType = field(default_factory=lambda: NativeType(0))
@@ -89,7 +75,6 @@
 
     def __post_init__(self):
         log.info("Loading platform %s", self.name)
-        self.nqubits = len(self.qubits)
         if isinstance(self.resonator_type, str):
             self.resonator_type = ResonatorType(self.resonator_type)
         elif self.resonator_type is None:
@@ -103,6 +88,12 @@
 
         self.topology.add_nodes_from(self.qubits.keys())
         self.topology.add_edges_from([(pair.qubit1.name, pair.qubit2.name) for pair in self.pairs.values()])
+
+    @property
+    def nqubits(self) -> int:
+        """Total number of usable qubits in the QPU.."""
+        # TODO: Seperate couplers from qubits (PR #508)
+        return len([qubit for qubit in self.qubits if not (isinstance(qubit, str) and "c" in qubit)])
 
     def dump(self, path: Path):
         """Serializes the platform and saves it as a yaml file.
@@ -128,26 +119,6 @@
         Args:
 
             updates (dict): Dictionary containing the parameters to update the runcard. A typical dictionary should be of the following form
-<<<<<<< HEAD
-                            {`parameter_to_update_in_runcard`:{`qubit0`:`par_value_qubit0`, ..., `qubit_i`:`par_value_qubit_i`, ...}}.
-                            The parameters that can be updated by this method are:
-                                - readout_frequency (GHz)
-                                - readout_attenuation (dimensionless)
-                                - bare_resonator_frequency (GHz)
-                                - sweetspot(V)
-                                - drive_frequency (GHz)
-                                - readout_amplitude (dimensionless)
-                                - drive_amplitude (dimensionless)
-                                - drive_length
-                                - t2 (ns)
-                                - t2_spin_echo (ns)
-                                - t1 (ns)
-                                - thresold(V)
-                                - iq_angle(deg)
-                                - mean_gnd_states(V)
-                                - mean_exc_states(V)
-                                - beta(dimensionless)
-=======
                 {`parameter_to_update_in_runcard`:{`qubit0`:`par_value_qubit0`, ..., `qubit_i`:`par_value_qubit_i`, ...}}.
                 The parameters that can be updated by this method are:
                     - readout_frequency (GHz)
@@ -166,10 +137,7 @@
                     - mean_gnd_states(V)
                     - mean_exc_states(V)
                     - beta(dimensionless)
-
->>>>>>> a22afcc6
-        """
-
+        """
         for par, values in updates.items():
             for qubit, value in values.items():
                 # resonator_spectroscopy / resonator_spectroscopy_flux / resonator_punchout_attenuation
