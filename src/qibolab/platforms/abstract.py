--- conflicted
+++ resolved
@@ -223,16 +223,6 @@
             circuit, _ = transpile(circuit, self.two_qubit_natives)
 
         sequence = PulseSequence()
-<<<<<<< HEAD
-        sequence.virtual_z_phases = collections.defaultdict(int)
-        clock = collections.defaultdict(int)
-        # keep track of gates that were already added to avoid adding them twice
-        added = set()
-        for moment in circuit.queue.moments:
-            for gate in moment:
-
-                if isinstance(gate, gates.I) or gate is None or gate in added:
-=======
         sequence.virtual_z_phases = {}
         for qubit in range(circuit.nqubits):
             sequence.virtual_z_phases[qubit] = 0
@@ -244,7 +234,6 @@
             moment_start = sequence.finish
             for gate in moment:
                 if isinstance(gate, gates.I) or gate is None or gate in already_processed:
->>>>>>> cd438745
                     pass
 
                 elif isinstance(gate, gates.Z):
@@ -263,58 +252,16 @@
                     sequence.virtual_z_phases[qubit] += lam
                     # Fetch pi/2 pulse from calibration
                     RX90_pulse_1 = self.create_RX90_pulse(
-<<<<<<< HEAD
-                        qubit, clock[qubit], relative_phase=sequence.virtual_z_phases[qubit]
-                    )
-                    # apply RX(pi/2)
-                    sequence.add(RX90_pulse_1)
-                    clock[qubit] += RX90_pulse_1.duration
-=======
                         qubit,
                         start=max(sequence.get_qubit_pulses(qubit).finish, moment_start),
                         relative_phase=sequence.virtual_z_phases[qubit],
                     )
                     # apply RX(pi/2)
                     sequence.add(RX90_pulse_1)
->>>>>>> cd438745
                     # apply RZ(theta)
                     sequence.virtual_z_phases[qubit] += theta
                     # Fetch pi/2 pulse from calibration
                     RX90_pulse_2 = self.create_RX90_pulse(
-<<<<<<< HEAD
-                        qubit, clock[qubit], relative_phase=sequence.virtual_z_phases[qubit] - np.pi
-                    )
-                    # apply RX(-pi/2)
-                    sequence.add(RX90_pulse_2)
-                    clock[qubit] += RX90_pulse_2.duration
-                    # apply RZ(phi)
-                    sequence.virtual_z_phases[qubit] += phi
-
-                elif isinstance(gate, gates.CZ):
-                    control = max(gate.qubits)
-                    target = min(gate.qubits)
-
-                    pair = f"{control}-{target}"
-                    if pair not in self.native_two_qubit_gates:
-                        raise_error(ValueError, f"CZ gate between {control} and {target} is not available.")
-
-                    cz_pulse = self.create_CZ_pulse(control, target, clock[control])
-                    pulse_kwargs = self.native_two_qubit_gates[pair]["CZ"]
-                    sequence.add(cz_pulse)
-                    clock[control] += cz_pulse.duration
-                    clock[target] += cz_pulse.duration
-                    sequence.virtual_z_phases[control] += pulse_kwargs["phase_control"]
-                    sequence.virtual_z_phases[target] += pulse_kwargs["phase_target"]
-
-                elif isinstance(gate, gates.M):
-                    # Add measurement pulse
-                    mz_pulses = []
-                    for qubit in gate.target_qubits:
-                        MZ_pulse = self.create_MZ_pulse(qubit, clock[qubit])
-                        sequence.add(MZ_pulse)  # append_at_end_of_channel?
-                        mz_pulses.append(MZ_pulse.serial)
-                    gate.pulses = tuple(mz_pulses)
-=======
                         qubit, start=RX90_pulse_1.finish, relative_phase=sequence.virtual_z_phases[qubit] - np.pi
                     )
                     # apply RX(-pi/2)
@@ -354,20 +301,14 @@
                     # update z_phases registers
                     for qubit in cz_sequence.virtual_z_phases:
                         sequence.virtual_z_phases[qubit] += cz_sequence.virtual_z_phases[qubit]
->>>>>>> cd438745
 
                 else:  # pragma: no cover
                     raise_error(
                         NotImplementedError,
                         f"Transpilation of {gate.__class__.__name__} gate has not been implemented yet.",
                     )
-<<<<<<< HEAD
-                added.add(gate)
-
-=======
 
                 already_processed.add(gate)
->>>>>>> cd438745
         return sequence
 
     @abstractmethod
@@ -462,8 +403,7 @@
             elif pulse_settings["type"] == "virtual_z":
                 if not pulse_settings["qubit"] in sequence.virtual_z_phases:
                     sequence.virtual_z_phases[pulse_settings["qubit"]] = 0
-                else:
-                    sequence.virtual_z_phases[pulse_settings["qubit"]] += pulse_settings["phase"]
+                sequence.virtual_z_phases[pulse_settings["qubit"]] += pulse_settings["phase"]
         return sequence
 
     def create_MZ_pulse(self, qubit, start):
