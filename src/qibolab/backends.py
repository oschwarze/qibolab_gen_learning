import itertools

import numpy as np
from qibo import __version__ as qibo_version
from qibo import gates
from qibo.backends import NumpyBackend
from qibo.config import log, raise_error
from qibo.states import CircuitResult

from qibolab import __version__ as qibolab_version
from qibolab.compilers import Compiler
from qibolab.platform import Platform
from qibolab.platforms.abstract import AbstractPlatform
from qibolab.transpilers import Pipeline


class QibolabBackend(NumpyBackend):
    def __init__(self, platform, runcard=None):
        super().__init__()
        self.name = "qibolab"
        if isinstance(platform, AbstractPlatform):
            self.platform = platform
        else:
            self.platform = Platform(platform, runcard)
        self.versions = {
            "qibo": qibo_version,
            "numpy": self.np.__version__,
            "qibolab": qibolab_version,
        }
<<<<<<< HEAD
        self.compiler = Compiler.default()
=======
        self.transpiler = Pipeline.default(self.platform.two_qubit_natives)
>>>>>>> 59a77487

    def apply_gate(self, gate, state, nqubits):  # pragma: no cover
        raise_error(NotImplementedError, "Qibolab cannot apply gates directly.")

    def apply_gate_density_matrix(self, gate, state, nqubits):  # pragma: no cover
        raise_error(NotImplementedError, "Qibolab cannot apply gates directly.")

    def assign_measurements(self, measurement_map, circuit_result):
        """Assigning measurement outcomes to :class:`qibo.states.MeasurementResult` for each gate.

        This allows properly obtaining the measured shots from the :class:`qibo.states.CircuitResult`
        object returned by the circuit execution.

        Args:
            measurement_map (dict): Map from each measurement gate to the sequence of
                readout pulses implementing it.
            circuit_result (:class:`qibo.states.CircuitResult`): Circuit result object
                containing the readout measurement shots. This is created in ``execute_circuit``.
        """
        readout = circuit_result.execution_result
        for gate, sequence in measurement_map.items():
            _samples = (readout[pulse.serial].shots for pulse in sequence.pulses)
            samples = list(filter(lambda x: x is not None, _samples))
            gate.result.backend = self
            gate.result.register_samples(np.array(samples).T)

    def execute_circuit(
        self, circuit, initial_state=None, nshots=None, fuse_one_qubit=False, check_transpiled=False
    ):  # pragma: no cover
        """Executes a quantum circuit.

        Args:
            circuit (:class:`qibo.models.circuit.Circuit`): Circuit to execute.
            initial_state (:class:`qibo.models.circuit.Circuit`): Circuit to prepare the initial state.
                If ``None`` the default |00...0> state is used.
            nshots (int): Number of shots to sample from the experiment.
                If ``None`` the default value provided as hardware_avg in the
                calibration yml will be used.
            fuse_one_qubit (bool): If ``True`` it fuses one qubit gates during
                transpilation to reduce circuit depth.
            check_transpiled (bool): If ``True`` it checks that the transpiled
                circuit is equivalent to the original using simulation.

        Returns:
            CircuitResult object containing the results acquired from the execution.
        """
        if isinstance(initial_state, type(circuit)):
            self.execute_circuit(
                circuit=initial_state + circuit,
                nshots=nshots,
                fuse_one_qubit=fuse_one_qubit,
                check_transpiled=check_transpiled,
            )
        elif initial_state is not None:
            raise_error(
                ValueError,
                "Hardware backend only supports circuits as initial states.",
            )

        if self.transpiler is None or self.transpiler.is_satisfied(circuit):
            native_circuit = circuit
        else:
            # Transform a circuit into proper connectivity and native gates
            native_circuit, qubit_map = self.transpiler.transpile(circuit)
            # TODO: Use the qubit map to properly map measurements
            if check_transpiled:
                self.transpiler.check_execution(circuit, native_circuit)

        # Transpile the native circuit into a sequence of pulses ``PulseSequence``
        sequence, measurement_map = self.compiler.compile(native_circuit, self.platform)

        if not self.platform.is_connected:
            self.platform.connect()
            self.platform.setup()

        # Execute the pulse sequence on the platform
        self.platform.start()
        readout = self.platform.execute_pulse_sequence(sequence, nshots)
        self.platform.stop()
        result = CircuitResult(self, circuit, readout, nshots)
        self.assign_measurements(measurement_map, result)
        return result

    def circuit_result_tensor(self, result):
        raise_error(
            NotImplementedError,
            "Qibolab cannot return state vector in tensor representation.",
        )

    def circuit_result_representation(self, result: CircuitResult):
        # TODO: Consider changing this to a more readable format.
        # this must return a ``str`` because it is used in ``CircuitResult.__repr__``.
        return str(result.execution_result)

    def circuit_result_probabilities(self, result: CircuitResult, qubits=None):
        """Returns the probability of the qubit being in state |0>"""
        if qubits is None:  # pragma: no cover
            qubits = result.measurement_gate.qubits

        # basic classification
        probabilities = []
        for qubit in qubits:
            # execution_result[qubit] provides the latest acquisition data for the corresponding qubit
            qubit_result = result.execution_result[qubit]
            if qubit_result.shots is None:
                mean_state0 = complex(self.platform.qubits[qubit].mean_gnd_states)
                mean_state1 = complex(self.platform.qubits[qubit].mean_exc_states)
                measurement = complex(qubit_result.I, qubit_result.Q)
                d0 = abs(measurement - mean_state0)
                d1 = abs(measurement - mean_state1)
                d01 = abs(mean_state0 - mean_state1)
                p = (d1**2 + d01**2 - d0**2) / 2 / d01**2
                probabilities.append([p, 1 - p])
            else:
                outcomes, counts = np.unique(qubit_result.shots, return_counts=True)
                probabilities.append([0, 0])
                for i, c in zip(outcomes.astype(int), counts):
                    probabilities[-1][i] = c / result.nshots

        # bring probabilities to the format returned by simulation
        return np.array(
            [
                np.prod([p[b] for p, b in zip(probabilities, bitstring)])
                for bitstring in itertools.product([0, 1], repeat=len(qubits))
            ]
        )<|MERGE_RESOLUTION|>--- conflicted
+++ resolved
@@ -27,11 +27,8 @@
             "numpy": self.np.__version__,
             "qibolab": qibolab_version,
         }
-<<<<<<< HEAD
         self.compiler = Compiler.default()
-=======
         self.transpiler = Pipeline.default(self.platform.two_qubit_natives)
->>>>>>> 59a77487
 
     def apply_gate(self, gate, state, nqubits):  # pragma: no cover
         raise_error(NotImplementedError, "Qibolab cannot apply gates directly.")
