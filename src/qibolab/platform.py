import networkx as nx
from qibo.config import raise_error

from qibolab.designs import Channel, ChannelMap, InstrumentDesign
from qibolab.platforms.platform import DesignPlatform


def create_dummy(runcard):
    """Create a dummy platform using the dummy instrument.
    Useful for testing.
    """
    from qibolab.instruments.dummy import DummyInstrument

    # Create channel objects
    channels = ChannelMap()
    channels |= ChannelMap.from_names("readout", "drive", "flux")

    # Create dummy controller
    instrument = DummyInstrument("dummy", 0)
    # Create design
    design = InstrumentDesign([instrument], channels)
    # Create platform
    platform = DesignPlatform("dummy", design, runcard)

    # map channels to qubits
    for qubit in platform.qubits:
        platform.qubits[qubit].readout = channels["readout"]
        platform.qubits[qubit].drive = channels["drive"]
        platform.qubits[qubit].flux = channels["flux"]

    return platform


def create_tii_qw5q_gold(runcard, simulation_duration=None, address=None, cloud=False):
    """Create platform using Quantum Machines (QM) OPXs and Rohde Schwarz local oscillators.
    IPs and other instrument related parameters are hardcoded in ``__init__`` and ``setup``.
    Args:
        runcard (str): Path to the runcard file.
        simulation_duration (int): Duration for the simulation in ns.
            If given the compiler simulator will be used instead of the actual hardware.
            Default is ``None`` which falls back to the hardware.
        address (str): Address and port for the QM OPX cluster.
            If ``None`` it will attempt to connect to TII instruments.
        cloud (bool): See :class:`qibolab.instruments.qmsim.QMSim` for details.
            Relevant only when ``simulation_duration`` is given.
    """
    # Create channel objects
    channels = ChannelMap()
    # readout
    channels |= ChannelMap.from_names("L3-25_a", "L3-25_b")
    # feedback
    channels |= ChannelMap.from_names("L2-5_a", "L2-5_b")
    # drive
    channels |= ChannelMap.from_names(*(f"L3-{i}" for i in range(11, 16)))
    # flux
    channels |= ChannelMap.from_names(*(f"L4-{i}" for i in range(1, 6)))
    # TWPA
    channels |= ChannelMap.from_names("L4-26")

    # Map controllers to qubit channels (HARDCODED)
    # readout
    channels["L3-25_a"].ports = [("con1", 10), ("con1", 9)]
    channels["L3-25_b"].ports = [("con2", 10), ("con2", 9)]
    # feedback
    channels["L2-5_a"].ports = [("con1", 2), ("con1", 1)]
    channels["L2-5_b"].ports = [("con2", 2), ("con2", 1)]
    # drive
    for i in range(1, 5):
        channels[f"L3-1{i}"].ports = [("con1", 2 * i), ("con1", 2 * i - 1)]
    channels["L3-15"].ports = [("con3", 2), ("con3", 1)]
    # flux
    for i in range(1, 6):
        channels[f"L4-{i}"].ports = [("con2", i)]

    # Instantiate QM OPX instruments
    if simulation_duration is None:
        from qibolab.instruments.qm import QMOPX
        from qibolab.instruments.rohde_schwarz import SGS100A as LocalOscillator

        controller = QMOPX("qmopx", "192.168.0.1:80")

    else:
        from qibolab.instruments.dummy_oscillator import (
            DummyLocalOscillator as LocalOscillator,
        )
        from qibolab.instruments.qmsim import QMSim

        if address is None:
            # connect to TII instruments for simulation
            address = "192.168.0.1:80"

        controller = QMSim("qmopx", address, simulation_duration, cloud)

    # set time of flight for readout integration (HARDCODED)
    controller.time_of_flight = 280

    # Instantiate local oscillators (HARDCODED)
    local_oscillators = [
        LocalOscillator("lo_readout_a", "192.168.0.39"),
        LocalOscillator("lo_readout_b", "192.168.0.31"),
        LocalOscillator("lo_drive_low", "192.168.0.32"),
        LocalOscillator("lo_drive_mid", "192.168.0.33"),
        LocalOscillator("lo_drive_high", "192.168.0.34"),
        LocalOscillator("twpa_a", "192.168.0.35"),
    ]
    # Set LO parameters
    local_oscillators[0].frequency = 7_300_000_000
    local_oscillators[1].frequency = 7_900_000_000
    local_oscillators[2].frequency = 4_700_000_000
    local_oscillators[3].frequency = 5_600_000_000
    local_oscillators[4].frequency = 6_500_000_000
    local_oscillators[0].power = 18.0
    local_oscillators[1].power = 15.0
    for i in range(2, 5):
        local_oscillators[i].power = 16.0
    # Set TWPA parameters
    local_oscillators[5].frequency = 6_511_000_000
    local_oscillators[5].power = 4.5
    # Map LOs to channels
    channels["L3-25_a"].local_oscillator = local_oscillators[0]
    channels["L3-25_b"].local_oscillator = local_oscillators[1]
    channels["L3-15"].local_oscillator = local_oscillators[2]
    channels["L3-11"].local_oscillator = local_oscillators[2]
    channels["L3-12"].local_oscillator = local_oscillators[3]
    channels["L3-13"].local_oscillator = local_oscillators[4]
    channels["L3-14"].local_oscillator = local_oscillators[4]
    channels["L4-26"].local_oscillator = local_oscillators[5]

    instruments = [controller] + local_oscillators
    design = InstrumentDesign(instruments, channels)
    platform = DesignPlatform("qw5q_gold", design, runcard)

    # assign channels to qubits
    qubits = platform.qubits
    for q in [0, 1, 5]:
        qubits[q].readout = channels["L3-25_a"]
        qubits[q].feedback = channels["L2-5_a"]
    for q in [2, 3, 4]:
        qubits[q].readout = channels["L3-25_b"]
        qubits[q].feedback = channels["L2-5_b"]

    qubits[0].drive = channels["L3-15"]
    qubits[0].flux = channels["L4-5"]
    channels["L4-5"].qubit = qubits[0]
    for q in range(1, 5):
        qubits[q].drive = channels[f"L3-{10 + q}"]
        qubits[q].flux = channels[f"L4-{q}"]
        channels[f"L4-{q}"].qubit = qubits[q]

    # set maximum allowed bias values to protect amplifier
    # relevant only for qubits where an amplifier is used
    for q in range(5):
        platform.qubits[q].flux.max_bias = 0.2
    # Platfom topology
    Q = [f"q{i}" for i in range(5)]
    chip = nx.Graph()
    chip.add_nodes_from(Q)
    graph_list = [
        (Q[0], Q[2]),
        (Q[1], Q[2]),
        (Q[3], Q[2]),
        (Q[4], Q[2]),
    ]
    chip.add_edges_from(graph_list)
    platform.topology = chip

    return platform


def create_tii_rfsoc4x2(runcard, address=None):
    """Create platform using QICK project on the RFSoC4x2 board
    IPs and other instrument related parameters are hardcoded in ``__init__`` and ``setup``.
    Args:
        runcard (str): Path to the runcard file.
        address (str): Address and port for the QICK board.
            If ``None`` it will attempt to connect to TII instruments.
    """
    from qibolab.instruments.rfsoc import TII_RFSOC4x2

    # Create channel objects
    channels = ChannelMap()
    channels |= ChannelMap.from_names("L3-18_ro")  # readout (DAC)
    channels |= ChannelMap.from_names("L2-RO")  # feedback (readout DAC)
    channels |= ChannelMap.from_names("L3-18_qd")  # drive

    # Map controllers to qubit channels (HARDCODED)
    channels["L3-18_ro"].ports = [("o0", 0)]  # readout
    channels["L2-RO"].ports = [("i0", 0)]  # feedback
    channels["L3-18_qd"].ports = [("o1", 1)]  # drive

    # Instantiate QICK instruments
    if address is None:
        address = "192.168.0.72:6000"
    controller = TII_RFSOC4x2("tii_rfsoc4x2", address)
    design = InstrumentDesign([controller], channels)

    platform = DesignPlatform("tii_rfsoc4x2", design, runcard)

    # assign channels to qubits
    qubits = platform.qubits
    qubits[0].readout = channels["L3-18_ro"]
    qubits[0].feedback = channels["L2-RO"]
    qubits[0].drive = channels["L3-18_qd"]  # Create channel objects

    return platform


def create_tii_zcu111(runcard, address=None):
    """Create platform using QICK project on the ZCU111 board and EraSynth local oscillator for the Readout
    IPs and other instrument related parameters are hardcoded in ``__init__`` and ``setup``.
    Args:
        runcard (str): Path to the runcard file.
        address (str): Address and port for the QICK board.
            If ``None`` it will attempt to connect to TII instruments.
    """
    # from qibolab.instruments.dummy_oscillator import (
    #    DummyLocalOscillator as LocalOscillator,
    # )
    from qibolab.instruments.erasynth import ERA
    from qibolab.instruments.rfsoc import TII_ZCU111

    # Create channel objects
    channels = ChannelMap()

    # QUBIT 0 # D2
    # readout
    channels |= ChannelMap.from_names("L3-30_ro")  # dac6
    # feedback
    channels |= ChannelMap.from_names("L2-4-RO_0")  # adc0
    # drive
    channels |= ChannelMap.from_names("L4-29_qd")  # dac3
    # Flux
    channels |= ChannelMap.from_names("L1-22_fl")
    # QUBIT 1 # D1
    # readout
    channels |= ChannelMap.from_names("L3-30_ro")  # dac6
    # feedback
    channels |= ChannelMap.from_names("L2-4-RO_1")  # adc1
    # drive
    channels |= ChannelMap.from_names("L4-28_qd")  # dac4
    # Flux
    channels |= ChannelMap.from_names("L1-21_fl")  # dac0
    # QUBIT 2 # D5
    # readout
    channels |= ChannelMap.from_names("L3-30_ro")
    # feedback
    channels |= ChannelMap.from_names("L2-4-RO_2")
    # drive
    channels |= ChannelMap.from_names("L4-32_qd")
    # Flux
    channels |= ChannelMap.from_names("L1-25_fl")

    # Map controllers to qubit channels (HARDCODED)
    # Qubit 0
    # readout
    channels["L3-30_ro"].ports = [("dac6", 6)]
    # feedback
    channels["L2-4-RO_0"].ports = [("adc0", 0)]
    # drive
    channels["L4-29_qd"].ports = [("dac3", 3)]
    # Flux
    channels["L1-22_fl"].ports = [("dac0", 0)]
    # Qubit 1
    # Readout
    channels["L3-30_ro"].ports = [("dac3", 6)]
    # feedback
    channels["L2-4-RO_1"].ports = [("adc0", 1)]
    # drive
    channels["L4-28_qd"].ports = [("dac4", 4)]
    # Flux
    channels["L1-21_fl"].ports = [("dac1", 1)]
    # Qubit +2
    # Readout
    channels["L3-30_ro"].ports = [("dac6", 6)]
    # feedback
    channels["L2-4-RO_2"].ports = [("adc0", 2)]
    # drive
    channels["L4-32_qd"].ports = [("dac5", 5)]
    # Flux
    channels["L1-25_fl"].ports = [("dac2", 2)]

    # Instantiate local oscillators (HARDCODED)
    local_oscillators = [
        ERA("ErasynthLO", "192.168.0.210"),
    ]

    # Instantiate QICK instruments
    if address is None:
        address = "192.168.0.81:6000"
    controller = TII_ZCU111("tii_zcu111", address, local_oscillators[0])

<<<<<<< HEAD
=======
    # Instantiate local oscillators (HARDCODED)
    local_oscillators = [
        ERA("ErasynthLO", "192.168.0.210"),
    ]
>>>>>>> 8c5dd6c3
    # Set ErasynthLO parameters
    local_oscillators[0].power = controller.cfg.LO_power
    local_oscillators[0].frequency = controller.cfg.LO_freq

<<<<<<< HEAD
    instruments = [controller] + local_oscillators
=======
    instruments = [controller]  # + local_oscillators
>>>>>>> 8c5dd6c3

    design = InstrumentDesign(instruments, channels)
    platform = DesignPlatform("tii_rfsocZCU111", design, runcard)

    # assign channels to qubits
    qubits = platform.qubits
    qubits[0].readout = channels["L3-30_ro"]
    qubits[0].feedback = channels["L2-4-RO_0"]
    qubits[0].drive = channels["L4-29_qd"]
    qubits[0].flux = channels["L1-22_fl"]

    qubits[1].readout = channels["L3-30_ro"]
    qubits[1].feedback = channels["L2-4-RO_1"]
    qubits[1].drive = channels["L4-28_qd"]
    qubits[1].flux = channels["L1-21_fl"]

    qubits[2].readout = channels["L3-30_ro"]
    qubits[2].feedback = channels["L2-4-RO_2"]
    qubits[2].drive = channels["L4-32_qd"]
    qubits[2].flux = channels["L1-25_fl"]

    qubits[0].flux.bias = 0
    qubits[1].flux.bias = 0
    qubits[2].flux.bias = 0

    return platform


def Platform(name, runcard=None, design=None):
    """Platform for controlling quantum devices.
    Args:
        name (str): name of the platform. Options are 'tiiq', 'qili' and 'icarusq'.
        runcard (str): path to the yaml file containing the platform setup.
        design (:class:`qibolab.designs.abstract.AbstractInstrumentDesign`): Instrument
            design to use for the platform.
    Returns:
        The plaform class.
    """
    if not runcard:
        from os.path import exists

        from qibolab.paths import qibolab_folder

        runcard = qibolab_folder / "runcards" / f"{name}.yml"
        if not exists(runcard):
            raise_error(RuntimeError, f"Runcard {name} does not exist.")

    if name == "dummy":
        return create_dummy(runcard)
    elif name == "icarusq":
        from qibolab.platforms.icplatform import ICPlatform as Device
    elif name == "qw5q_gold":
        return create_tii_qw5q_gold(runcard)
    elif name == "tii1q_b1":
        return create_tii_rfsoc4x2(runcard)
    elif name == "tii_zcu111":
        return create_tii_zcu111(runcard)
    else:
        from qibolab.platforms.multiqubit import MultiqubitPlatform as Device

    return Device(name, runcard)<|MERGE_RESOLUTION|>--- conflicted
+++ resolved
@@ -289,22 +289,12 @@
         address = "192.168.0.81:6000"
     controller = TII_ZCU111("tii_zcu111", address, local_oscillators[0])
 
-<<<<<<< HEAD
-=======
-    # Instantiate local oscillators (HARDCODED)
-    local_oscillators = [
-        ERA("ErasynthLO", "192.168.0.210"),
-    ]
->>>>>>> 8c5dd6c3
     # Set ErasynthLO parameters
     local_oscillators[0].power = controller.cfg.LO_power
     local_oscillators[0].frequency = controller.cfg.LO_freq
 
-<<<<<<< HEAD
-    instruments = [controller] + local_oscillators
-=======
+    # instruments = [controller] + local_oscillators
     instruments = [controller]  # + local_oscillators
->>>>>>> 8c5dd6c3
 
     design = InstrumentDesign(instruments, channels)
     platform = DesignPlatform("tii_rfsocZCU111", design, runcard)
