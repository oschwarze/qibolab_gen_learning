--- conflicted
+++ resolved
@@ -137,11 +137,7 @@
         for qubit in qubits:
             # execution_result[qubit] provides the latest acquisition data for the corresponding qubit
             qubit_result = result.execution_result[qubit]
-<<<<<<< HEAD
-            if qubit_result.states is None:
-=======
             if qubit_result.samples is None:
->>>>>>> 492f0685
                 mean_state0 = complex(self.platform.qubits[qubit].mean_gnd_states)
                 mean_state1 = complex(self.platform.qubits[qubit].mean_exc_states)
                 measurement = complex(qubit_result.I, qubit_result.Q)
@@ -151,11 +147,7 @@
                 p = (d1**2 + d01**2 - d0**2) / 2 / d01**2
                 probabilities.append([p, 1 - p])
             else:
-<<<<<<< HEAD
-                outcomes, counts = np.unique(qubit_result.states, return_counts=True)
-=======
                 outcomes, counts = np.unique(qubit_result.samples, return_counts=True)
->>>>>>> 492f0685
                 probabilities.append([0, 0])
                 for i, c in zip(outcomes.astype(int), counts):
                     probabilities[-1][i] = c / result.nshots
