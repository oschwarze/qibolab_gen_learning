"""Tests for RFSoC driver"""

from dataclasses import asdict

import numpy as np
import pytest
import qibosoq.components.base as rfsoc
import qibosoq.components.pulses as rfsoc_pulses

from qibolab import AcquisitionType, AveragingMode, ExecutionParameters, create_platform
from qibolab.instruments.rfsoc import RFSoC
from qibolab.instruments.rfsoc.convert import (
    convert,
    convert_units_sweeper,
    replace_pulse_shape,
)
from qibolab.platform import Qubit
from qibolab.pulses import Drag, Gaussian, Pulse, PulseSequence, PulseType, Rectangular
from qibolab.result import (
    AveragedIntegratedResults,
    AveragedSampleResults,
    IntegratedResults,
)
from qibolab.sweeper import Parameter, Sweeper, SweeperType

from .conftest import get_instrument


def test_convert_default(dummy_qrc):
    """Test convert function raises errors when parameter have wrong types."""
    platform = create_platform("rfsoc")
    integer = 12
    qubits = platform.qubits
    sequence = PulseSequence()
    sequence.add(Pulse(0, 40, 0.9, 50e6, 0, Drag(5, 2), 0, PulseType.DRIVE, 0))
    parameter = Parameter.frequency

    with pytest.raises(ValueError):
        res = convert(integer)  # this conversion does not exist

    with pytest.raises(ValueError):
        res = convert(qubits, sequence)  # the order is wrong

    with pytest.raises(TypeError):
        # functools understand that is a convert_parameter and raises an error for the int
        res = convert(parameter, integer)


def test_convert_qubit(dummy_qrc):
    """Tests conversion from `qibolab.platforms.abstract.Qubit` to `rfsoc.Qubit`.

    Test conversion for flux qubit and for non-flux qubit.
    """
    platform = create_platform("rfsoc")
    qubit = platform.qubits[0]
    qubit.flux.port = platform.instruments["tii_rfsoc4x2"][4]
    qubit.flux.offset = 0.05
    qubit = convert(qubit)
    targ = rfsoc.Qubit(0.05, 4)

    assert qubit == targ

    platform = create_platform("rfsoc")
    qubit = platform.qubits[0]
    qubit.flux = None
    qubit = convert(qubit)
    targ = rfsoc.Qubit(0.0, None)

    assert qubit == targ


def test_replace_pulse_shape(dummy_qrc):
    """Test rfsoc pulse conversions."""

    pulse = rfsoc_pulses.Pulse(50, 0.9, 0, 0, 0.04, "name", "drive", 4, None)

    new_pulse = replace_pulse_shape(pulse, Rectangular())
    assert isinstance(new_pulse, rfsoc_pulses.Rectangular)
    for key in asdict(pulse):
        assert asdict(pulse)[key] == asdict(new_pulse)[key]

    new_pulse = replace_pulse_shape(pulse, Gaussian(5))
    assert isinstance(new_pulse, rfsoc_pulses.Gaussian)
    assert new_pulse.rel_sigma == 5
    for key in asdict(pulse):
        assert asdict(pulse)[key] == asdict(new_pulse)[key]

    new_pulse = replace_pulse_shape(pulse, Drag(5, 7))
    assert isinstance(new_pulse, rfsoc_pulses.Drag)
    assert new_pulse.rel_sigma == 5
    assert new_pulse.beta == 7
    for key in asdict(pulse):
        assert asdict(pulse)[key] == asdict(new_pulse)[key]


def test_convert_pulse(dummy_qrc):
    """Tests conversion from `qibolab.pulses.Pulse` to `rfsoc.Pulse`.

    Test drive pulse (gaussian and drag), and readout with LO.
    """
    platform = create_platform("rfsoc")
    controller = platform.instruments["tii_rfsoc4x2"]
    qubit = platform.qubits[0]
    qubit.drive.port = controller[4]
    qubit.readout.port = controller[2]
    qubit.feedback.port = controller[1]
    qubit.readout.local_oscillator.frequency = 1e6

    pulse = Pulse(0, 40, 0.9, 50e6, 0, Drag(5, 2), 0, PulseType.DRIVE, 0)
    targ = rfsoc_pulses.Drag(50, 0.9, 0, 0, 0.04, pulse.serial, "drive", 4, None, rel_sigma=5, beta=2)
    assert convert(pulse, platform.qubits, 0) == targ

    pulse = Pulse(0, 40, 0.9, 50e6, 0, Gaussian(2), 0, PulseType.DRIVE, 0)
    targ = rfsoc_pulses.Gaussian(50, 0.9, 0, 0, 0.04, pulse.serial, "drive", 4, None, rel_sigma=2)
    assert convert(pulse, platform.qubits, 0) == targ

    pulse = Pulse(0, 40, 0.9, 50e6, 0, Rectangular(), 0, PulseType.READOUT, 0)
    targ = rfsoc_pulses.Rectangular(49, 0.9, 0, 0, 0.04, pulse.serial, "readout", 2, 1)
    assert convert(pulse, platform.qubits, 0) == targ


def test_convert_units_sweeper(dummy_qrc):
    """Tests units conversion for `rfsoc.Sweeper` objects.

    Test frequency conversion (with and without LO), start and relative phase sweepers.
    """
    platform = create_platform("rfsoc")
    qubit = platform.qubits[0]
    qubit.drive.ports = [("name", 4)]
    qubit.readout.ports = [("name", 2)]
    qubit.feedback.ports = [("name", 1)]
    qubit.readout.local_oscillator._frequency = 1e6

    seq = PulseSequence()
    pulse0 = Pulse(0, 40, 0.9, 50e6, 0, Gaussian(2), 0, PulseType.DRIVE, 0)
    pulse1 = Pulse(40, 40, 0.9, 50e6, 0, Rectangular(), 0, PulseType.READOUT, 0)
    seq.add(pulse0)
    seq.add(pulse1)

    # frequency sweeper
    sweeper = rfsoc.Sweeper(parameters=[rfsoc.Parameter.FREQUENCY], indexes=[1], starts=[0], stops=[10e6], expts=100)
    convert_units_sweeper(sweeper, seq, platform.qubits)

    assert sweeper.starts == [-1]
    assert sweeper.stops == [9]

    qubit.readout.local_oscillator.frequency = 0
    sweeper = rfsoc.Sweeper(parameters=[rfsoc.Parameter.FREQUENCY], indexes=[1], starts=[0], stops=[10e6], expts=100)
    convert_units_sweeper(sweeper, seq, platform.qubits)
    assert sweeper.starts == [0]
    assert sweeper.stops == [10]

    # start sweeper
    sweeper = rfsoc.Sweeper(
        parameters=[rfsoc.Parameter.DELAY, rfsoc.Parameter.DELAY],
        indexes=[0, 1],
        starts=[0, 40],
        stops=[100, 140],
        expts=100,
    )
    convert_units_sweeper(sweeper, seq, platform.qubits)
    assert sweeper.starts == [0, 0.04]
    assert sweeper.stops == [0.1, 0.14]

    # phase sweeper
    sweeper = rfsoc.Sweeper(
        parameters=[rfsoc.Parameter.RELATIVE_PHASE], indexes=[0], starts=[0], stops=[np.pi], expts=180
    )
    convert_units_sweeper(sweeper, seq, platform.qubits)
    assert sweeper.starts == [0]
    assert sweeper.stops == [180]


def test_convert_sweep(dummy_qrc):
    """Test conversion between `Sweeper` and `rfsoc.Sweeper` objects.

    Test bias sweep, amplitude error, frequency sweep, duration, start.
    """
    platform = create_platform("rfsoc")
    qubit = platform.qubits[0]
    qubit.flux.offset = 0.05
    qubit.flux.ports = [("name", 4)]
    qubit.drive.ports = [("name", 4)]
    qubit.readout.ports = [("name", 2)]

    seq = PulseSequence()
    pulse0 = Pulse(0, 40, 0.9, 50e6, 0, Gaussian(2), 0, PulseType.DRIVE, 0)
    pulse1 = Pulse(40, 40, 0.9, 50e6, 0, Rectangular(), 0, PulseType.READOUT, 0)
    seq.add(pulse0)
    seq.add(pulse1)

    sweeper = Sweeper(parameter=Parameter.bias, values=np.arange(-0.5, +0.5, 0.1), qubits=[qubit])
    rfsoc_sweeper = convert(sweeper, seq, platform.qubits)
    targ = rfsoc.Sweeper(expts=10, parameters=[rfsoc.Parameter.BIAS], starts=[-0.5], stops=[0.4], indexes=[0])
    assert targ.expts == rfsoc_sweeper.expts
    assert targ.parameters == rfsoc_sweeper.parameters
    assert targ.starts == rfsoc_sweeper.starts
    assert targ.stops == np.round(rfsoc_sweeper.stops, 2)
    assert targ.indexes == rfsoc_sweeper.indexes
    sweeper = Sweeper(
        parameter=Parameter.bias, values=np.arange(-0.5, +0.5, 0.1), qubits=[qubit], type=SweeperType.OFFSET
    )
    rfsoc_sweeper = convert(sweeper, seq, platform.qubits)
    targ = rfsoc.Sweeper(expts=10, parameters=[rfsoc.Parameter.BIAS], starts=[-0.45], stops=[0.45], indexes=[0])
    assert targ.expts == rfsoc_sweeper.expts
    assert targ.parameters == rfsoc_sweeper.parameters
    assert targ.starts == rfsoc_sweeper.starts
    assert targ.stops == np.round(rfsoc_sweeper.stops, 2)
    assert targ.indexes == rfsoc_sweeper.indexes

    qubit.flux.offset = 0.5
    sweeper = Sweeper(parameter=Parameter.bias, values=np.arange(0, +1, 0.1), qubits=[qubit], type=SweeperType.OFFSET)
    with pytest.raises(ValueError):
        rfsoc_sweeper = convert(sweeper, seq, platform.qubits)

    sweeper = Sweeper(parameter=Parameter.frequency, values=np.arange(0, 100, 1), pulses=[pulse0])
    rfsoc_sweeper = convert(sweeper, seq, platform.qubits)
    targ = rfsoc.Sweeper(expts=100, parameters=[rfsoc.Parameter.FREQUENCY], starts=[0], stops=[99], indexes=[0])
    assert rfsoc_sweeper == targ

    sweeper = Sweeper(parameter=Parameter.duration, values=np.arange(40, 100, 1), pulses=[pulse0])
    rfsoc_sweeper = convert(sweeper, seq, platform.qubits)
    targ = rfsoc.Sweeper(
        expts=60,
        parameters=[rfsoc.Parameter.DURATION, rfsoc.Parameter.DELAY],
        starts=[40, 40],
        stops=[99, 99],
        indexes=[0, 1],
    )
    assert rfsoc_sweeper == targ

    sweeper = Sweeper(parameter=Parameter.start, values=np.arange(0, 10, 1), pulses=[pulse0])
    rfsoc_sweeper = convert(sweeper, seq, platform.qubits)
    targ = rfsoc.Sweeper(
        expts=10,
        parameters=[rfsoc.Parameter.DELAY],
        starts=[0],
        stops=[9],
        indexes=[0],
    )
    assert rfsoc_sweeper == targ


def test_rfsoc_init(dummy_qrc):
    """Tests instrument can initilize and its attribute are assigned"""
    platform = create_platform("rfsoc")
    instrument = platform.instruments["tii_rfsoc4x2"]

    assert instrument.host == "0.0.0.0"
    assert instrument.port == 0
    assert isinstance(instrument.cfg, rfsoc.Config)


def test_play(mocker, dummy_qrc):
    platform = create_platform("rfsoc")
    instrument = platform.instruments["tii_rfsoc4x2"]

    seq = PulseSequence()
    pulse0 = Pulse(0, 40, 0.9, 50e6, 0, Gaussian(2), 0, PulseType.DRIVE, 0)
    pulse1 = Pulse(40, 40, 0.9, 50e6, 0, Rectangular(), 0, PulseType.READOUT, 0)
    seq.add(pulse0)
    seq.add(pulse1)

    nshots = 100
    server_results = ([[np.random.rand(nshots)]], [[np.random.rand(nshots)]])
    mocker.patch("qibosoq.client.connect", return_value=server_results)
    parameters = ExecutionParameters(
        nshots=nshots, acquisition_type=AcquisitionType.DISCRIMINATION, averaging_mode=AveragingMode.SINGLESHOT
    )
    results = instrument.play(platform.qubits, seq, parameters)
    assert pulse1.serial in results.keys()

    parameters = ExecutionParameters(
        nshots=nshots, acquisition_type=AcquisitionType.INTEGRATION, averaging_mode=AveragingMode.SINGLESHOT
    )
    results = instrument.play(platform.qubits, seq, parameters)
    assert pulse1.serial in results.keys()

    parameters = ExecutionParameters(
        nshots=nshots, acquisition_type=AcquisitionType.DISCRIMINATION, averaging_mode=AveragingMode.CYCLIC
    )
    results = instrument.play(platform.qubits, seq, parameters)
    assert pulse1.serial in results.keys()


def test_sweep(mocker, dummy_qrc):
    platform = create_platform("rfsoc")
    instrument = platform.instruments["tii_rfsoc4x2"]
    qubit = platform.qubits[0]
    qubit.flux.offset = 0.05
    qubit.flux.ports = [("name", 4)]

    seq = PulseSequence()
    pulse0 = Pulse(0, 40, 0.9, 50e6, 0, Gaussian(2), 0, PulseType.DRIVE, 0)
    pulse1 = Pulse(40, 40, 0.9, 50e6, 0, Rectangular(), 0, PulseType.READOUT, 0)
    seq.add(pulse0)
    seq.add(pulse1)
    sweeper0 = Sweeper(parameter=Parameter.frequency, values=np.arange(0, 100, 1), pulses=[pulse0])
    sweeper1 = Sweeper(parameter=Parameter.bias, values=np.arange(0, 0.1, 0.01), qubits=[qubit])

    nshots = 100
    server_results = ([[np.random.rand(nshots)]], [[np.random.rand(nshots)]])
    mocker.patch("qibosoq.client.connect", return_value=server_results)
    parameters = ExecutionParameters(
        nshots=nshots, acquisition_type=AcquisitionType.DISCRIMINATION, averaging_mode=AveragingMode.SINGLESHOT
    )
    results = instrument.sweep(platform.qubits, seq, parameters, sweeper0, sweeper1)
    assert pulse1.serial in results.keys()

    parameters = ExecutionParameters(
        nshots=nshots, acquisition_type=AcquisitionType.INTEGRATION, averaging_mode=AveragingMode.SINGLESHOT
    )
    results = instrument.sweep(platform.qubits, seq, parameters, sweeper0, sweeper1)
    assert pulse1.serial in results.keys()

    parameters = ExecutionParameters(
        nshots=nshots, acquisition_type=AcquisitionType.DISCRIMINATION, averaging_mode=AveragingMode.CYCLIC
    )
    results = instrument.sweep(platform.qubits, seq, parameters, sweeper0, sweeper1)
    assert pulse1.serial in results.keys()


def test_validate_input_command(dummy_qrc):
    platform = create_platform("rfsoc")
    instrument = platform.instruments["tii_rfsoc4x2"]

    seq = PulseSequence()
    pulse0 = Pulse(0, 40, 0.9, 50e6, 0, Gaussian(2), 0, PulseType.DRIVE, 0)
    pulse1 = Pulse(40, 40, 0.9, 50e6, 0, Rectangular(), 0, PulseType.READOUT, 0)
    seq.add(pulse0)
    seq.add(pulse1)

    parameters = ExecutionParameters(acquisition_type=AcquisitionType.RAW)
    with pytest.raises(NotImplementedError):
        results = instrument.play(platform.qubits, seq, parameters)

    parameters = ExecutionParameters(fast_reset=True)
    with pytest.raises(NotImplementedError):
        results = instrument.play(platform.qubits, seq, parameters)

    seq2 = seq.copy()
    seq2[0].duration = 5
    parameters = ExecutionParameters()
    with pytest.raises(ValueError):
        results = instrument.play(platform.qubits, seq2, parameters)


def test_update_cfg(mocker, dummy_qrc):
    platform = create_platform("rfsoc")
    instrument = platform.instruments["tii_rfsoc4x2"]

    seq = PulseSequence()
    pulse0 = Pulse(0, 40, 0.9, 50e6, 0, Gaussian(2), 0, PulseType.DRIVE, 0)
    pulse1 = Pulse(40, 40, 0.9, 50e6, 0, Rectangular(), 0, PulseType.READOUT, 0)
    seq.add(pulse0)
    seq.add(pulse1)

    nshots = 333
    relax_time = 1e6
    server_results = ([[np.random.rand(nshots)]], [[np.random.rand(nshots)]])
    mocker.patch("qibosoq.client.connect", return_value=server_results)
    parameters = ExecutionParameters(
        nshots=nshots,
        acquisition_type=AcquisitionType.DISCRIMINATION,
        averaging_mode=AveragingMode.SINGLESHOT,
        relaxation_time=relax_time,
    )
    results = instrument.play(platform.qubits, seq, parameters)
    assert instrument.cfg.reps == nshots
    relax_time = relax_time * 1e-3
    assert instrument.cfg.repetition_duration == relax_time


def test_classify_shots(dummy_qrc):
    """Creates fake IQ values and check classification works as expected"""
    qubit0 = Qubit(name="q0", threshold=1, iq_angle=np.pi / 2)
    qubit1 = Qubit(
        name="q1",
    )
    i_val = [0] * 7
    q_val = [-5, -1.5, -0.5, 0, 0.5, 1.5, 5]

    platform = create_platform("rfsoc")
    instrument = platform.instruments["tii_rfsoc4x2"]

    shots = instrument.classify_shots(i_val, q_val, qubit0)
    target_shots = np.array([1, 1, 0, 0, 0, 0, 0])

    assert (target_shots == shots).all()
    assert instrument.classify_shots(i_val, q_val, qubit1) is None


def test_merge_sweep_results(dummy_qrc):
    """Creates fake dictionary of results and check merging works as expected"""
    dict_a = {"serial1": AveragedIntegratedResults(np.array([0 + 1j * 1]))}
    dict_b = {
        "serial1": AveragedIntegratedResults(np.array([4 + 1j * 4])),
        "serial2": AveragedIntegratedResults(np.array([5 + 1j * 5])),
    }
    dict_c = {}
    targ_dict = {
        "serial1": AveragedIntegratedResults(np.array([0 + 1j * 1, 4 + 1j * 4])),
        "serial2": AveragedIntegratedResults(np.array([5 + 1j * 5])),
    }

    platform = create_platform("rfsoc")
    instrument = platform.instruments["tii_rfsoc4x2"]

    out_dict1 = instrument.merge_sweep_results(dict_a, dict_b)
    out_dict2 = instrument.merge_sweep_results(dict_c, dict_a)

    assert targ_dict.keys() == out_dict1.keys()
    assert (out_dict1["serial1"].serialize["MSR[V]"] == targ_dict["serial1"].serialize["MSR[V]"]).all()
    assert (out_dict1["serial1"].serialize["MSR[V]"] == targ_dict["serial1"].serialize["MSR[V]"]).all()

    assert dict_a.keys() == out_dict2.keys()
    assert (out_dict2["serial1"].serialize["MSR[V]"] == dict_a["serial1"].serialize["MSR[V]"]).all()
    assert (out_dict2["serial1"].serialize["MSR[V]"] == dict_a["serial1"].serialize["MSR[V]"]).all()


def test_get_if_python_sweep(dummy_qrc):
    """Creates pulse sequences and check if they can be swept by the firmware.

    Qibosoq does not support sweep on readout frequency, more than one sweep
    at the same time, sweep on channels where multiple pulses are sent.
    If Qibosoq does not support the sweep, the driver will use a python loop
    """

    platform = create_platform("rfsoc")
    instrument = platform.instruments["tii_rfsoc4x2"]

    sequence_1 = PulseSequence()
    sequence_1.add(platform.create_RX_pulse(qubit=0, start=0))
    sequence_1.add(platform.create_MZ_pulse(qubit=0, start=100))

    sweep1 = Sweeper(parameter=Parameter.frequency, values=np.arange(10, 100, 10), pulses=[sequence_1[0]])
    sweep2 = Sweeper(parameter=Parameter.frequency, values=np.arange(10, 100, 10), pulses=[sequence_1[1]])
    sweep3 = Sweeper(parameter=Parameter.amplitude, values=np.arange(0.01, 0.5, 0.1), pulses=[sequence_1[1]])
    sweep1 = convert(sweep1, sequence_1, platform.qubits)
    sweep2 = convert(sweep2, sequence_1, platform.qubits)
    sweep3 = convert(sweep3, sequence_1, platform.qubits)

    assert instrument.get_if_python_sweep(sequence_1, sweep2)
    assert not instrument.get_if_python_sweep(sequence_1, sweep1)
    assert not instrument.get_if_python_sweep(sequence_1, sweep3)

    sequence_2 = PulseSequence()
    sequence_2.add(platform.create_RX_pulse(qubit=0, start=0))

    sweep1 = Sweeper(parameter=Parameter.frequency, values=np.arange(10, 100, 10), pulses=[sequence_2[0]])
    sweep2 = Sweeper(parameter=Parameter.amplitude, values=np.arange(0.01, 0.5, 0.1), pulses=[sequence_2[0]])
    sweep1 = convert(sweep1, sequence_2, platform.qubits)
    sweep2 = convert(sweep2, sequence_2, platform.qubits)

    assert not instrument.get_if_python_sweep(sequence_2, sweep1)
    assert not instrument.get_if_python_sweep(sequence_2, sweep1, sweep2)

    # TODO repetition
    platform = create_platform("rfsoc")
    instrument = platform.instruments["tii_rfsoc4x2"]

    sequence_1 = PulseSequence()
    sequence_1.add(platform.create_RX_pulse(qubit=0, start=0))
    sweep1 = Sweeper(parameter=Parameter.frequency, values=np.arange(10, 100, 10), pulses=[sequence_1[0]])
    sweep2 = Sweeper(parameter=Parameter.relative_phase, values=np.arange(0, 1, 0.01), pulses=[sequence_1[0]])
    sweep3 = Sweeper(parameter=Parameter.bias, values=np.arange(-0.1, 0.1, 0.001), qubits=[platform.qubits[0]])
    sweep1 = convert(sweep1, sequence_1, platform.qubits)
    sweep2 = convert(sweep2, sequence_1, platform.qubits)
    sweep3 = convert(sweep3, sequence_1, platform.qubits)
    assert not instrument.get_if_python_sweep(sequence_1, sweep1, sweep2, sweep3)

    platform.qubits[0].flux.offset = 0.5
    sweep1 = Sweeper(parameter=Parameter.bias, values=np.arange(-1, 1, 0.1), qubits=[0])
    with pytest.raises(ValueError):
        sweep1 = convert(sweep1, sequence_1, platform.qubits)


def test_convert_av_sweep_results(dummy_qrc):
    """Qibosoq sends results using nested lists, check if the conversion
    to dictionary of AveragedResults, for averaged sweep, works as expected
    """

    platform = create_platform("rfsoc")
    instrument = platform.instruments["tii_rfsoc4x2"]

    sequence = PulseSequence()
    sequence.add(platform.create_RX_pulse(qubit=0, start=0))
    sequence.add(platform.create_MZ_pulse(qubit=0, start=100))
    sequence.add(platform.create_MZ_pulse(qubit=0, start=200))
    sweep1 = Sweeper(parameter=Parameter.frequency, values=np.arange(10, 35, 10), pulses=[sequence[0]])
    sweep1 = convert(sweep1, sequence, platform.qubits)
    serial1 = sequence[1].serial
    serial2 = sequence[2].serial

    avgi = [[[1, 2, 3], [4, 1, 2]]]
    avgq = [[[7, 8, 9], [-1, -2, -3]]]

    execution_parameters = ExecutionParameters(
        acquisition_type=AcquisitionType.INTEGRATION, averaging_mode=AveragingMode.CYCLIC
    )
    out_dict = instrument.convert_sweep_results(sequence.ro_pulses, platform.qubits, avgi, avgq, execution_parameters)
    targ_dict = {
        serial1: AveragedIntegratedResults(np.array([1, 2, 3]) + 1j * np.array([7, 8, 9])),
        serial2: AveragedIntegratedResults(np.array([4, 1, 2]) + 1j * np.array([-1, -2, -3])),
    }

    assert (out_dict[serial1].serialize["i[V]"] == targ_dict[serial1].serialize["i[V]"]).all()
    assert (out_dict[serial1].serialize["q[V]"] == targ_dict[serial1].serialize["q[V]"]).all()
    assert (out_dict[serial2].serialize["i[V]"] == targ_dict[serial2].serialize["i[V]"]).all()
    assert (out_dict[serial2].serialize["q[V]"] == targ_dict[serial2].serialize["q[V]"]).all()


def test_convert_nav_sweep_results(dummy_qrc):
    """Qibosoq sends results using nested lists, check if the conversion
    to dictionary of ExecutionResults, for not averaged sweep, works as expected
    """
    platform = create_platform("rfsoc")
    instrument = platform.instruments["tii_rfsoc4x2"]

    sequence = PulseSequence()
    sequence.add(platform.create_RX_pulse(qubit=0, start=0))
    sequence.add(platform.create_MZ_pulse(qubit=0, start=100))
    sequence.add(platform.create_MZ_pulse(qubit=0, start=200))
    sweep1 = Sweeper(parameter=Parameter.frequency, values=np.arange(10, 35, 10), pulses=[sequence[0]])
    sweep1 = convert(sweep1, sequence, platform.qubits)
    serial1 = sequence[1].serial
    serial2 = sequence[2].serial

    avgi = [[[[1, 1], [2, 2], [3, 3]], [[4, 4], [1, 1], [2, 2]]]]
    avgq = [[[[7, 7], [8, 8], [9, 9]], [[-1, -1], [-2, -2], [-3, -3]]]]

    execution_parameters = ExecutionParameters(
        acquisition_type=AcquisitionType.INTEGRATION, averaging_mode=AveragingMode.CYCLIC
    )
    out_dict = instrument.convert_sweep_results(sequence.ro_pulses, platform.qubits, avgi, avgq, execution_parameters)
    targ_dict = {
        serial1: AveragedIntegratedResults(np.array([1, 1, 2, 2, 3, 3]) + 1j * np.array([7, 7, 8, 8, 9, 9])),
        serial2: AveragedIntegratedResults(np.array([4, 4, 1, 1, 2, 2]) + 1j * np.array([-1, -1, -2, -2, -3, -3])),
    }

    assert (out_dict[serial1].serialize["i[V]"] == targ_dict[serial1].serialize["i[V]"]).all()
    assert (out_dict[serial1].serialize["q[V]"] == targ_dict[serial1].serialize["q[V]"]).all()
    assert (out_dict[serial2].serialize["i[V]"] == targ_dict[serial2].serialize["i[V]"]).all()
    assert (out_dict[serial2].serialize["q[V]"] == targ_dict[serial2].serialize["q[V]"]).all()


@pytest.fixture(scope="module")
def instrument(connected_platform):
    return get_instrument(connected_platform, RFSoC)


@pytest.mark.qpu
def test_call_executepulsesequence(connected_platform, instrument):
    """Executes a PulseSequence and check if result shape is as expected.
    Both for averaged results and not averaged results.
    """
<<<<<<< HEAD
    platform = create_platform("rfsoc")
    instrument = platform.instruments["tii_rfsoc4x2"]
=======
    platform = connected_platform
>>>>>>> a22afcc6

    sequence = PulseSequence()
    sequence.add(platform.create_RX_pulse(qubit=0, start=0))
    sequence.add(platform.create_MZ_pulse(qubit=0, start=100))

    i_vals_nav, q_vals_nav = instrument._execute_pulse_sequence(instrument.cfg, sequence, platform.qubits, 1, False)
    i_vals_av, q_vals_av = instrument._execute_pulse_sequence(instrument.cfg, sequence, platform.qubits, 1, True)

    assert np.shape(i_vals_nav) == (1, 1, 1000)
    assert np.shape(q_vals_nav) == (1, 1, 1000)
    assert np.shape(i_vals_av) == (1, 1)
    assert np.shape(q_vals_av) == (1, 1)


@pytest.mark.qpu
def test_call_execute_sweeps(connected_platform, instrument):
    """Executes a firmware sweep and check if result shape is as expected.
    Both for averaged results and not averaged results.
    """
<<<<<<< HEAD
    platform = create_platform("rfsoc")
    instrument = platform.instruments["tii_rfsoc4x2"]
=======
    platform = connected_platform
>>>>>>> a22afcc6

    sequence = PulseSequence()
    sequence.add(platform.create_RX_pulse(qubit=0, start=0))
    sequence.add(platform.create_MZ_pulse(qubit=0, start=100))
    sweep = Sweeper(parameter=Parameter.frequency, values=np.arange(10, 35, 10), pulses=[sequence[0]])
    expts = len(sweep.values)

    sweep = [convert(sweep, sequence, platform.qubits)]
    i_vals_nav, q_vals_nav = instrument._execute_sweeps(instrument.cfg, sequence, platform.qubits, sweep, 1, False)
    i_vals_av, q_vals_av = instrument._execute_sweeps(instrument.cfg, sequence, platform.qubits, sweep, 1, True)

    assert np.shape(i_vals_nav) == (1, 1, expts, 1000)
    assert np.shape(q_vals_nav) == (1, 1, expts, 1000)
    assert np.shape(i_vals_av) == (1, 1, expts)
    assert np.shape(q_vals_av) == (1, 1, expts)


@pytest.mark.qpu
def test_play_qpu(connected_platform, instrument):
    """Sends a PulseSequence using `play` and check results are what expected"""
<<<<<<< HEAD
    platform = create_platform("rfsoc")
    instrument = platform.instruments["tii_rfsoc4x2"]
=======
    platform = connected_platform
>>>>>>> a22afcc6

    sequence = PulseSequence()
    sequence.add(platform.create_RX_pulse(qubit=0, start=0))
    sequence.add(platform.create_MZ_pulse(qubit=0, start=100))

    out_dict = instrument.play(
        platform.qubits, sequence, ExecutionParameters(acquisition_type=AcquisitionType.INTEGRATION)
    )

    assert sequence[1].serial in out_dict
    assert isinstance(out_dict[sequence[1].serial], IntegratedResults)
    assert np.shape(out_dict[sequence[1].serial].voltage_i) == (1000,)


@pytest.mark.qpu
def test_sweep_qpu(connected_platform, instrument):
    """Sends a PulseSequence using `sweep` and check results are what expected"""
<<<<<<< HEAD
    platform = create_platform("rfsoc")
    instrument = platform.instruments["tii_rfsoc4x2"]
=======
    platform = connected_platform
>>>>>>> a22afcc6

    sequence = PulseSequence()
    sequence.add(platform.create_RX_pulse(qubit=0, start=0))
    sequence.add(platform.create_MZ_pulse(qubit=0, start=100))
    sweep = Sweeper(parameter=Parameter.frequency, values=np.arange(10, 35, 10), pulses=[sequence[0]])

    out_dict1 = instrument.sweep(
        platform.qubits,
        sequence,
        ExecutionParameters(relaxation_time=100_000, averaging_mode=AveragingMode.CYCLIC),
        sweep,
    )
    out_dict2 = instrument.sweep(
        platform.qubits,
        sequence,
        ExecutionParameters(
            relaxation_time=100_000,
            acquisition_type=AcquisitionType.INTEGRATION,
            averaging_mode=AveragingMode.SINGLESHOT,
        ),
        sweep,
    )

    assert sequence[1].serial in out_dict1
    assert sequence[1].serial in out_dict2
    assert isinstance(out_dict1[sequence[1].serial], AveragedSampleResults)
    assert isinstance(out_dict2[sequence[1].serial], IntegratedResults)
    assert np.shape(out_dict2[sequence[1].serial].voltage_i) == (1000, len(sweep.values))
    assert np.shape(out_dict1[sequence[1].serial].statistical_frequency) == (len(sweep.values),)


@pytest.mark.qpu
def test_python_reqursive_sweep(connected_platform, instrument):
    """Sends a PulseSequence directly to `python_reqursive_sweep` and check results are what expected"""
<<<<<<< HEAD
    platform = create_platform("rfsoc")
    instrument = platform.instruments["tii_rfsoc4x2"]
=======
    platform = connected_platform
>>>>>>> a22afcc6

    sequence = PulseSequence()
    sequence.add(platform.create_RX_pulse(qubit=0, start=0))
    sequence.add(platform.create_MZ_pulse(qubit=0, start=100))
    sweep1 = Sweeper(parameter=Parameter.amplitude, values=np.arange(0.01, 0.03, 10), pulses=[sequence[0]])
    sweep2 = Sweeper(parameter=Parameter.frequency, values=np.arange(10, 35, 10), pulses=[sequence[0]])

    out_dict = instrument.sweep(
        platform.qubits,
        sequence,
        ExecutionParameters(relaxation_time=100_000, averaging_mode=AveragingMode.CYCLIC),
        sweep1,
        sweep2,
    )

    assert sequence[1].serial in out_dict<|MERGE_RESOLUTION|>--- conflicted
+++ resolved
@@ -554,12 +554,8 @@
     """Executes a PulseSequence and check if result shape is as expected.
     Both for averaged results and not averaged results.
     """
-<<<<<<< HEAD
-    platform = create_platform("rfsoc")
-    instrument = platform.instruments["tii_rfsoc4x2"]
-=======
     platform = connected_platform
->>>>>>> a22afcc6
+    instrument = platform.instruments["tii_rfsoc4x2"]
 
     sequence = PulseSequence()
     sequence.add(platform.create_RX_pulse(qubit=0, start=0))
@@ -579,12 +575,8 @@
     """Executes a firmware sweep and check if result shape is as expected.
     Both for averaged results and not averaged results.
     """
-<<<<<<< HEAD
-    platform = create_platform("rfsoc")
-    instrument = platform.instruments["tii_rfsoc4x2"]
-=======
     platform = connected_platform
->>>>>>> a22afcc6
+    instrument = platform.instruments["tii_rfsoc4x2"]
 
     sequence = PulseSequence()
     sequence.add(platform.create_RX_pulse(qubit=0, start=0))
@@ -605,12 +597,8 @@
 @pytest.mark.qpu
 def test_play_qpu(connected_platform, instrument):
     """Sends a PulseSequence using `play` and check results are what expected"""
-<<<<<<< HEAD
-    platform = create_platform("rfsoc")
-    instrument = platform.instruments["tii_rfsoc4x2"]
-=======
     platform = connected_platform
->>>>>>> a22afcc6
+    instrument = platform.instruments["tii_rfsoc4x2"]
 
     sequence = PulseSequence()
     sequence.add(platform.create_RX_pulse(qubit=0, start=0))
@@ -628,12 +616,8 @@
 @pytest.mark.qpu
 def test_sweep_qpu(connected_platform, instrument):
     """Sends a PulseSequence using `sweep` and check results are what expected"""
-<<<<<<< HEAD
-    platform = create_platform("rfsoc")
-    instrument = platform.instruments["tii_rfsoc4x2"]
-=======
     platform = connected_platform
->>>>>>> a22afcc6
+    instrument = platform.instruments["tii_rfsoc4x2"]
 
     sequence = PulseSequence()
     sequence.add(platform.create_RX_pulse(qubit=0, start=0))
@@ -668,12 +652,8 @@
 @pytest.mark.qpu
 def test_python_reqursive_sweep(connected_platform, instrument):
     """Sends a PulseSequence directly to `python_reqursive_sweep` and check results are what expected"""
-<<<<<<< HEAD
-    platform = create_platform("rfsoc")
-    instrument = platform.instruments["tii_rfsoc4x2"]
-=======
     platform = connected_platform
->>>>>>> a22afcc6
+    instrument = platform.instruments["tii_rfsoc4x2"]
 
     sequence = PulseSequence()
     sequence.add(platform.create_RX_pulse(qubit=0, start=0))
