--- conflicted
+++ resolved
@@ -69,18 +69,10 @@
         self.qubit = qubit
         self.type = type
 
-<<<<<<< HEAD
         shape_name = re.findall('(\w+)', shape)[0]
         shape_parameters = re.findall(r'[\w+\d\.\d]+', shape)[1:]
         #shape_parameters = re.findall('(\w+)', shape)[1:]
         self.shape_object = globals()[shape_name](self, *shape_parameters) # eval(f"{shape_name}(self, {shape_parameters})")
-=======
-        shape_name = re.findall(r"(\w+)", shape)[0]
-        shape_parameters = re.findall(r"(\w+)", shape)[1:]
-        self.shape_object = globals()[shape_name](
-            self, *shape_parameters
-        )  # eval(f"{shape_name}(self, {shape_parameters})")
->>>>>>> e519a2bc
 
     @property
     def serial(self):
