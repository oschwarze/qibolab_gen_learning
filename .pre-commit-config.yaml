ci:
  autofix_prs: true
repos:
  - repo: https://github.com/pre-commit/pre-commit-hooks
    rev: v4.4.0
    hooks:
      - id: trailing-whitespace
      - id: end-of-file-fixer
      - id: check-yaml
      - id: debug-statements
  - repo: https://github.com/psf/black
    rev: 23.3.0
    hooks:
      - id: black
        args:
          - --line-length=120
  - repo: https://github.com/pycqa/isort
    rev: 5.12.0
    hooks:
      - id: isort
        args: ["--profile", "black"]
  - repo: https://github.com/asottile/pyupgrade
    rev: v3.4.0
    hooks:
      - id: pyupgrade
  - repo: https://github.com/hadialqattan/pycln
    rev: v2.1.5
    hooks:
      - id: pycln
<<<<<<< HEAD
        args:
          - --config=pyproject.toml
          - --all
=======
        args: [--config=pyproject.toml]
  - repo: https://github.com/adamchainz/blacken-docs
    rev: 1.13.0
    hooks:
      - id: blacken-docs
  - repo: https://github.com/pycqa/pydocstyle
    rev: 6.3.0
    hooks:
      - id: pydocstyle
        args:
          - --select=D103,D200,D206,D300,D301
        files: ^src/
>>>>>>> 656e7cca
<|MERGE_RESOLUTION|>--- conflicted
+++ resolved
@@ -27,12 +27,9 @@
     rev: v2.1.5
     hooks:
       - id: pycln
-<<<<<<< HEAD
         args:
           - --config=pyproject.toml
           - --all
-=======
-        args: [--config=pyproject.toml]
   - repo: https://github.com/adamchainz/blacken-docs
     rev: 1.13.0
     hooks:
@@ -43,5 +40,4 @@
       - id: pydocstyle
         args:
           - --select=D103,D200,D206,D300,D301
-        files: ^src/
->>>>>>> 656e7cca
+        files: ^src/