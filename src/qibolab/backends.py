import numpy as np
from qibo import __version__ as qibo_version
from qibo.backends import NumpyBackend
from qibo.config import raise_error
<<<<<<< HEAD
from qibo.states import CircuitResult
from qibo.transpiler.pipeline import Passes, assert_transpiling
=======
from qibo.result import MeasurementOutcomes
>>>>>>> d852e825

from qibolab import ExecutionParameters
from qibolab import __version__ as qibolab_version
from qibolab import create_platform
from qibolab.compilers import Compiler
from qibolab.platform import Platform


class QibolabBackend(NumpyBackend):
    def __init__(self, platform, runcard=None):
        super().__init__()
        self.name = "qibolab"
        if isinstance(platform, Platform):
            self.platform = platform
        else:
            self.platform = create_platform(platform, runcard)
        self.versions = {
            "qibo": qibo_version,
            "numpy": self.np.__version__,
            "qibolab": qibolab_version,
        }
        self.compiler = Compiler.default()
        self.transpiler = Passes(connectivity=self.platform.topology)

    def apply_gate(self, gate, state, nqubits):  # pragma: no cover
        raise_error(NotImplementedError, "Qibolab cannot apply gates directly.")

    def apply_gate_density_matrix(self, gate, state, nqubits):  # pragma: no cover
        raise_error(NotImplementedError, "Qibolab cannot apply gates directly.")

    def assign_measurements(self, measurement_map, readout):
        """Assigning measurement outcomes to :class:`qibo.states.MeasurementResult` for each gate.

        This allows properly obtaining the measured shots from the :class:`qibolab.pulses.ReadoutPulse` object obtaned after pulse sequence execution.

        Args:
            measurement_map (dict): Map from each measurement gate to the sequence of
                readout pulses implementing it.
            readout (:class:`qibolab.pulses.ReadoutPulse`): Readout result object
                containing the readout measurement shots. This is created in ``execute_circuit``.
        """
        for gate, sequence in measurement_map.items():
            _samples = (readout[pulse.serial].samples for pulse in sequence.pulses)
            samples = list(filter(lambda x: x is not None, _samples))
            gate.result.backend = self
            gate.result.register_samples(np.array(samples).T)

    def execute_circuit(
        self, circuit, initial_state=None, nshots=1000, fuse_one_qubit=False, check_transpiled=False
    ):  # pragma: no cover
        """Executes a quantum circuit.

        Args:
            circuit (:class:`qibo.models.circuit.Circuit`): Circuit to execute.
            initial_state (:class:`qibo.models.circuit.Circuit`): Circuit to prepare the initial state.
                If ``None`` the default ``|00...0>`` state is used.
            nshots (int): Number of shots to sample from the experiment.
                If ``None`` the default value provided as hardware_avg in the
                calibration yml will be used.
            fuse_one_qubit (bool): If ``True`` it fuses one qubit gates during
                transpilation to reduce circuit depth.
            check_transpiled (bool): If ``True`` it checks that the transpiled
                circuit is equivalent to the original using simulation.

        Returns:
            MeasurementOutcomes object containing the results acquired from the execution.
        """
        if isinstance(initial_state, type(circuit)):
            return self.execute_circuit(
                circuit=initial_state + circuit,
                nshots=nshots,
                fuse_one_qubit=fuse_one_qubit,
                check_transpiled=check_transpiled,
            )
        if initial_state is not None:
            raise_error(
                ValueError,
                "Hardware backend only supports circuits as initial states.",
            )

        if self.transpiler is None or self.transpiler.is_satisfied(circuit):
            native_circuit = circuit
        else:
            # Transform a circuit into proper connectivity and native gates
            native_circuit, qubit_map = self.transpiler(circuit)
            # TODO: Use the qubit map to properly map measurements
            if check_transpiled:
                assert_transpiling(
                    native_circuit, self.transpiler.connectivity, self.transpiler.get_initial_layout, qubit_map
                )

        # Transpile the native circuit into a sequence of pulses ``PulseSequence``
        sequence, measurement_map = self.compiler.compile(native_circuit, self.platform)

        if not self.platform.is_connected:
            self.platform.connect()
            self.platform.setup()

        # Execute the pulse sequence on the platform
        self.platform.start()
        readout = self.platform.execute_pulse_sequence(
            sequence,
            ExecutionParameters(nshots=nshots),
        )
        self.platform.stop()
        result = MeasurementOutcomes(circuit.measurements, self, nshots=nshots)
        self.assign_measurements(measurement_map, readout)
        return result<|MERGE_RESOLUTION|>--- conflicted
+++ resolved
@@ -2,12 +2,8 @@
 from qibo import __version__ as qibo_version
 from qibo.backends import NumpyBackend
 from qibo.config import raise_error
-<<<<<<< HEAD
-from qibo.states import CircuitResult
+from qibo.result import MeasurementOutcomes
 from qibo.transpiler.pipeline import Passes, assert_transpiling
-=======
-from qibo.result import MeasurementOutcomes
->>>>>>> d852e825
 
 from qibolab import ExecutionParameters
 from qibolab import __version__ as qibolab_version
