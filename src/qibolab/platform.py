"""A platform for executing quantum algorithms."""

from collections import defaultdict
from dataclasses import dataclass, field, replace
<<<<<<< HEAD
from pathlib import Path
from typing import Dict, List, Optional
=======
from typing import Dict, List, Optional, Tuple
>>>>>>> ef111646

import networkx as nx
from qibo.config import log, raise_error
from qibo.transpiler import NativeGates

from qibolab.couplers import Coupler
from qibolab.execution_parameters import ExecutionParameters
from qibolab.instruments.abstract import Controller, Instrument, InstrumentId
from qibolab.pulses import PulseSequence, ReadoutPulse
from qibolab.qubits import Qubit, QubitId, QubitPair, QubitPairId
from qibolab.sweeper import Sweeper

InstrumentMap = Dict[InstrumentId, Instrument]
QubitMap = Dict[QubitId, Qubit]
CouplerMap = Dict[QubitId, Coupler]
QubitPairMap = Dict[QubitPairId, QubitPair]

NS_TO_SEC = 1e-9


def unroll_sequences(sequences: List[PulseSequence], relaxation_time: int) -> Tuple[PulseSequence, Dict[str, str]]:
    """Unrolls a list of pulse sequences to a single pulse sequence with multiple measurements.

    Args:
        sequences (list): List of pulse sequences to unroll.
        relaxation_time (int): Time in ns to wait for the qubit to relax between
            playing different sequences.

    Returns:
        total_sequence (:class:`qibolab.pulses.PulseSequence`): Unrolled pulse sequence containing
            multiple measurements.
        readout_map (dict): Map from original readout pulse serials to the unrolled readout pulse
            serials. Required to construct the results dictionary that is returned after execution.
    """
    total_sequence = PulseSequence()
    readout_map = defaultdict(list)
    start = 0
    for sequence in sequences:
        for pulse in sequence:
            new_pulse = pulse.copy()
            new_pulse.start += start
            total_sequence.add(new_pulse)
            if isinstance(pulse, ReadoutPulse):
                readout_map[pulse.serial].append(new_pulse.serial)
        start = total_sequence.finish + relaxation_time
    return total_sequence, readout_map


@dataclass
class Settings:
    """Default execution settings read from the runcard."""

    nshots: int = 1024
    """Default number of repetitions when executing a pulse sequence."""
    sampling_rate: int = int(1e9)
    """Number of waveform samples supported by the instruments per second."""
    relaxation_time: int = int(1e5)
    """Time in ns to wait for the qubit to relax to its ground state between shots."""

    def fill(self, options: ExecutionParameters):
        """Use default values for missing execution options."""
        if options.nshots is None:
            options = replace(options, nshots=self.nshots)

        if options.relaxation_time is None:
            options = replace(options, relaxation_time=self.relaxation_time)

        return options


@dataclass
class Platform:
    """Platform for controlling quantum devices."""

    name: str
    """Name of the platform."""
    qubits: QubitMap
    """Dictionary mapping qubit names to :class:`qibolab.qubits.Qubit` objects."""
    pairs: QubitPairMap
    """Dictionary mapping sorted tuples of qubit names to :class:`qibolab.qubits.QubitPair` objects."""
    instruments: InstrumentMap
    """Dictionary mapping instrument names to :class:`qibolab.instruments.abstract.Instrument` objects."""

    settings: Settings = field(default_factory=Settings)
    """Container with default execution settings."""
    resonator_type: Optional[str] = None
    """Type of resonator (2D or 3D) in the used QPU.
    Default is 3D for single-qubit chips and 2D for multi-qubit.
    """

    couplers: CouplerMap = field(default_factory=dict)
    """Dictionary mapping coupler names to :class:`qibolab.couplers.Coupler` objects."""
    kernel_folder: Optional[Path] = None
    """Folder where each qubit kernels are stored"""

    is_connected: bool = False
    """Flag for whether we are connected to the physical instruments."""
    two_qubit_native_types: NativeGates = field(default_factory=lambda: NativeGates(0))
    """Types of two qubit native gates. Used by the transpiler."""
    topology: nx.Graph = field(default_factory=nx.Graph)
    """Graph representing the qubit connectivity in the quantum chip."""

    def __post_init__(self):
        log.info("Loading platform %s", self.name)
        if self.resonator_type is None:
            self.resonator_type = "3D" if self.nqubits == 1 else "2D"

        for pair in self.pairs.values():
            self.two_qubit_native_types |= pair.native_gates.types
        if self.two_qubit_native_types is NativeGates(0):
            # dummy value to avoid transpiler failure for single qubit devices
            self.two_qubit_native_types = NativeGates.CZ

        self.topology.add_nodes_from(self.qubits.keys())
        self.topology.add_edges_from([(pair.qubit1.name, pair.qubit2.name) for pair in self.pairs.values()])

    def __str__(self):
        return self.name

    @property
    def nqubits(self) -> int:
        """Total number of usable qubits in the QPU.."""
        # TODO: Seperate couplers from qubits (PR #508)
        return len([qubit for qubit in self.qubits if not (isinstance(qubit, str) and "c" in qubit)])

    def connect(self):
        """Connect to all instruments."""
        if not self.is_connected:
            for instrument in self.instruments.values():
                try:
                    log.info(f"Connecting to instrument {instrument}.")
                    instrument.connect()
                except Exception as exception:
                    raise_error(
                        RuntimeError,
                        f"Cannot establish connection to {instrument} instruments. Error captured: '{exception}'",
                    )
        self.is_connected = True

    def setup(self):
        """Prepares instruments to execute experiments.

        Sets flux port offsets to the qubit sweetspots.
        """
        for instrument in self.instruments.values():
            instrument.setup()
        for qubit in self.qubits.values():
            if qubit.flux is not None and qubit.sweetspot != 0:
                qubit.flux.offset = qubit.sweetspot
        for coupler in self.couplers.values():
            if coupler.flux is not None and coupler.sweetspot != 0:
                coupler.flux.offset = coupler.sweetspot

    def start(self):
        """Starts all the instruments."""
        if self.is_connected:
            for instrument in self.instruments.values():
                instrument.start()

    def stop(self):
        """Starts all the instruments."""
        if self.is_connected:
            for instrument in self.instruments.values():
                instrument.stop()

    def disconnect(self):
        """Disconnects from instruments."""
        if self.is_connected:
            for instrument in self.instruments.values():
                instrument.disconnect()
        self.is_connected = False

    def _execute(self, sequence, options, **kwargs):
        """Executes sequence on the controllers."""
        result = {}

        for instrument in self.instruments.values():
            if isinstance(instrument, Controller):
                new_result = instrument.play(self.qubits, self.couplers, sequence, options)
                if isinstance(new_result, dict):
                    result.update(new_result)
                elif new_result is not None:
                    # currently the result of QMSim is not a dict
                    result = new_result

        return result

    def execute_pulse_sequence(self, sequence: PulseSequence, options: ExecutionParameters, **kwargs):
        """
        Args:
            sequence (:class:`qibolab.pulses.PulseSequence`): Pulse sequences to execute.
            options (:class:`qibolab.platforms.platform.ExecutionParameters`): Object holding the execution options.
            **kwargs: May need them for something
        Returns:
            Readout results acquired by after execution.
        """
        options = self.settings.fill(options)

        time = (sequence.duration + options.relaxation_time) * options.nshots * NS_TO_SEC
        log.info(f"Minimal execution time (sequence): {time}")

        return self._execute(sequence, options, **kwargs)

    @property
    def _controller(self):
        """Controller instrument used for splitting the unrolled sequences to batches.

        Used only by :meth:`qibolab.platform.Platform.execute_pulse_sequences` (unrolling).
        This method does not support platforms with more than one controller instruments.
        """
        controllers = [instr for instr in self.instruments.values() if isinstance(instr, Controller)]
        assert len(controllers) == 1
        return controllers[0]

    def execute_pulse_sequences(self, sequences: List[PulseSequence], options: ExecutionParameters, **kwargs):
        """
        Args:
            sequence (List[:class:`qibolab.pulses.PulseSequence`]): Pulse sequences to execute.
            options (:class:`qibolab.platforms.platform.ExecutionParameters`): Object holding the execution options.
            **kwargs: May need them for something
        Returns:
            Readout results acquired by after execution.
        """
        options = self.settings.fill(options)

        duration = sum(seq.duration for seq in sequences)
        time = (duration + len(sequences) * options.relaxation_time) * options.nshots * NS_TO_SEC
        log.info(f"Minimal execution time (unrolling): {time}")

        # find readout pulses
        ro_pulses = {pulse.serial: pulse.qubit for sequence in sequences for pulse in sequence.ro_pulses}

        results = defaultdict(list)
        for batch in self._controller.split_batches(sequences):
            sequence, readouts = unroll_sequences(batch, options.relaxation_time)
            result = self._execute(sequence, options, **kwargs)
            for serial, new_serials in readouts.items():
                results[serial].extend(result[ser] for ser in new_serials)

        for serial, qubit in ro_pulses.items():
            results[qubit] = results[serial]

        return results

    def sweep(self, sequence: PulseSequence, options: ExecutionParameters, *sweepers: Sweeper):
        """Executes a pulse sequence for different values of sweeped parameters.

        Useful for performing chip characterization.

        Example:
            .. testcode::

                import numpy as np
                from qibolab.dummy import create_dummy
                from qibolab.sweeper import Sweeper, Parameter
                from qibolab.pulses import PulseSequence
                from qibolab.execution_parameters import ExecutionParameters


                platform = create_dummy()
                sequence = PulseSequence()
                parameter = Parameter.frequency
                pulse = platform.create_qubit_readout_pulse(qubit=0, start=0)
                sequence.add(pulse)
                parameter_range = np.random.randint(10, size=10)
                sweeper = Sweeper(parameter, parameter_range, [pulse])
                platform.sweep(sequence, ExecutionParameters(), sweeper)

        Returns:
            Readout results acquired by after execution.
        """
        if options.nshots is None:
            options = replace(options, nshots=self.settings.nshots)

        if options.relaxation_time is None:
            options = replace(options, relaxation_time=self.settings.relaxation_time)

        time = (sequence.duration + options.relaxation_time) * options.nshots * NS_TO_SEC
        for sweep in sweepers:
            time *= len(sweep.values)
        log.info(f"Minimal execution time (sweep): {time}")

        result = {}
        for instrument in self.instruments.values():
            if isinstance(instrument, Controller):
                new_result = instrument.sweep(self.qubits, self.couplers, sequence, options, *sweepers)
                if isinstance(new_result, dict):
                    result.update(new_result)
                elif new_result is not None:
                    # currently the result of QMSim is not a dict
                    result = new_result

        return result

    def __call__(self, sequence, options):
        return self.execute_pulse_sequence(sequence, options)

    def get_qubit(self, qubit):
        """Return the name of the physical qubit corresponding to a logical qubit.

        Temporary fix for the compiler to work for platforms where the qubits
        are not named as 0, 1, 2, ...
        """
        try:
            return self.qubits[qubit].name
        except KeyError:
            return list(self.qubits.keys())[qubit]

    def get_coupler(self, coupler):
        """Return the name of the physical coupler corresponding to a logical coupler.

        Temporary fix for the compiler to work for platforms where the couplers
        are not named as 0, 1, 2, ...
        """
        try:
            return self.couplers[coupler].name
        except KeyError:
            return list(self.couplers.keys())[coupler]

    def create_RX90_pulse(self, qubit, start=0, relative_phase=0):
        qubit = self.get_qubit(qubit)
        return self.qubits[qubit].native_gates.RX90.pulse(start, relative_phase)

    def create_RX_pulse(self, qubit, start=0, relative_phase=0):
        qubit = self.get_qubit(qubit)
        return self.qubits[qubit].native_gates.RX.pulse(start, relative_phase)

    def create_RX12_pulse(self, qubit, start=0, relative_phase=0):
        qubit = self.get_qubit(qubit)
        return self.qubits[qubit].native_gates.RX12.pulse(start, relative_phase)

    def create_CZ_pulse_sequence(self, qubits, start=0):
        # Check in the settings if qubits[0]-qubits[1] is a key
        pair = tuple(sorted(self.get_qubit(q) for q in qubits))
        if pair not in self.pairs or self.pairs[pair].native_gates.CZ is None:
            raise_error(
                ValueError,
                f"Calibration for CZ gate between qubits {qubits[0]} and {qubits[1]} not found.",
            )
        return self.pairs[pair].native_gates.CZ.sequence(start)

    def create_iSWAP_pulse_sequence(self, qubits, start=0):
        # Check in the settings if qubits[0]-qubits[1] is a key
        pair = tuple(sorted(self.get_qubit(q) for q in qubits))
        if pair not in self.pairs or self.pairs[pair].native_gates.iSWAP is None:
            raise_error(
                ValueError,
                f"Calibration for iSWAP gate between qubits {qubits[0]} and {qubits[1]} not found.",
            )
        return self.pairs[pair].native_gates.iSWAP.sequence(start)

    def create_MZ_pulse(self, qubit, start):
        qubit = self.get_qubit(qubit)
        return self.qubits[qubit].native_gates.MZ.pulse(start)

    def create_qubit_drive_pulse(self, qubit, start, duration, relative_phase=0):
        qubit = self.get_qubit(qubit)
        pulse = self.qubits[qubit].native_gates.RX.pulse(start, relative_phase)
        pulse.duration = duration
        return pulse

    def create_qubit_readout_pulse(self, qubit, start):
        qubit = self.get_qubit(qubit)
        return self.create_MZ_pulse(qubit, start)

    def create_coupler_pulse(self, coupler, start, duration=None, amplitude=None):
        coupler = self.get_coupler(coupler)
        pulse = self.couplers[coupler].native_pulse.CP.pulse(start)
        if duration is not None:
            pulse.duration = duration
        if amplitude is not None:
            pulse.amplitude = amplitude
        return pulse

    # TODO Remove RX90_drag_pulse and RX_drag_pulse, replace them with create_qubit_drive_pulse
    # TODO Add RY90 and RY pulses

    def create_RX90_drag_pulse(self, qubit, start, relative_phase=0, beta=None):
        qubit = self.get_qubit(qubit)
        pulse = self.qubits[qubit].native_gates.RX90.pulse(start, relative_phase)
        if beta is not None:
            pulse.shape = "Drag(5," + str(beta) + ")"
        return pulse

    def create_RX_drag_pulse(self, qubit, start, relative_phase=0, beta=None):
        qubit = self.get_qubit(qubit)
        pulse = self.qubits[qubit].native_gates.RX.pulse(start, relative_phase)
        if beta is not None:
            pulse.shape = "Drag(5," + str(beta) + ")"
        return pulse

    def set_lo_drive_frequency(self, qubit, freq):
        """Set frequency of the qubit drive local oscillator.

        Args:
            qubit (int): qubit whose local oscillator will be modified.
            freq (int): new value of the frequency in Hz.
        """
        self.qubits[qubit].drive.lo_frequency = freq

    def get_lo_drive_frequency(self, qubit):
        """Get frequency of the qubit drive local oscillator in Hz."""
        return self.qubits[qubit].drive.lo_frequency

    def set_lo_readout_frequency(self, qubit, freq):
        """Set frequency of the qubit drive local oscillator.

        Args:
            qubit (int): qubit whose local oscillator will be modified.
            freq (int): new value of the frequency in Hz.
        """
        self.qubits[qubit].readout.lo_frequency = freq

    def get_lo_readout_frequency(self, qubit):
        """Get frequency of the qubit readout local oscillator in Hz."""
        return self.qubits[qubit].readout.lo_frequency

    def set_lo_twpa_frequency(self, qubit, freq):
        """Set frequency of the local oscillator of the TWPA to which the qubit's feedline is connected to.

        Args:
            qubit (int): qubit whose local oscillator will be modified.
            freq (int): new value of the frequency in Hz.
        """
        self.qubits[qubit].twpa.lo_frequency = freq

    def get_lo_twpa_frequency(self, qubit):
        """Get frequency of the local oscillator of the TWPA to which the qubit's feedline is connected to in Hz."""
        return self.qubits[qubit].twpa.lo_frequency

    def set_lo_twpa_power(self, qubit, power):
        """Set power of the local oscillator of the TWPA to which the qubit's feedline is connected to.

        Args:
            qubit (int): qubit whose local oscillator will be modified.
            power (int): new value of the power in dBm.
        """
        self.qubits[qubit].twpa.lo_power = power

    def get_lo_twpa_power(self, qubit):
        """Get power of the local oscillator of the TWPA to which the qubit's feedline is connected to in dBm."""
        return self.qubits[qubit].twpa.lo_power

    def set_attenuation(self, qubit, att):
        """Set attenuation value. Usefeul for calibration routines such as punchout.

        Args:
            qubit (int): qubit whose attenuation will be modified.
            att (int): new value of the attenuation (dB).
        Returns:
            None
        """
        self.qubits[qubit].readout.attenuation = att

    def get_attenuation(self, qubit):
        """Get attenuation value. Usefeul for calibration routines such as punchout."""
        return self.qubits[qubit].readout.attenuation

    def set_gain(self, qubit, gain):
        """Set gain value. Usefeul for calibration routines such as Rabi oscillations.

        Args:
            qubit (int): qubit whose attenuation will be modified.
            gain (int): new value of the gain (dimensionless).
        Returns:
            None
        """
        raise_error(NotImplementedError, f"{self.name} does not support gain.")

    def get_gain(self, qubit):
        """Get gain value. Usefeul for calibration routines such as Rabi oscillations."""
        raise_error(NotImplementedError, f"{self.name} does not support gain.")

    def set_bias(self, qubit, bias):
        """Set bias value. Usefeul for calibration routines involving flux.

        Args:
            qubit (int): qubit whose attenuation will be modified.
            bias (int): new value of the bias (V).
        Returns:
            None
        """
        if self.qubits[qubit].flux is None:
            raise_error(NotImplementedError, f"{self.name} does not have flux.")
        self.qubits[qubit].flux.offset = bias

    def get_bias(self, qubit):
        """Get bias value. Usefeul for calibration routines involving flux."""
        return self.qubits[qubit].flux.offset<|MERGE_RESOLUTION|>--- conflicted
+++ resolved
@@ -2,12 +2,8 @@
 
 from collections import defaultdict
 from dataclasses import dataclass, field, replace
-<<<<<<< HEAD
 from pathlib import Path
-from typing import Dict, List, Optional
-=======
 from typing import Dict, List, Optional, Tuple
->>>>>>> ef111646
 
 import networkx as nx
 from qibo.config import log, raise_error
