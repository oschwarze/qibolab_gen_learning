--- conflicted
+++ resolved
@@ -5,10 +5,6 @@
 from qibolab import AcquisitionType, ExecutionParameters, create_platform
 from qibolab.instruments.qm import QMOPX, Acquisition, QMPulse, Sequence
 from qibolab.paths import qibolab_folder
-<<<<<<< HEAD
-from qibolab.platform import create_tii_qw5q_gold_qm
-=======
->>>>>>> 7a5b3314
 from qibolab.pulses import FluxPulse, Pulse, ReadoutPulse, Rectangular
 
 
@@ -113,13 +109,8 @@
 # TODO: Test connect/disconnect
 
 
-<<<<<<< HEAD
-def test_qmopx_setup():
-    platform = create_tii_qw5q_gold_qm(RUNCARD, simulation_duration=1000, address=DUMMY_ADDRESS)
-=======
 def test_qmopx_setup(dummy_qrc):
     platform = create_platform("qm")
->>>>>>> 7a5b3314
     platform.setup()
     opx = platform.instruments[0]
     assert opx.time_of_flight == 280
@@ -156,15 +147,9 @@
     }
 
 
-<<<<<<< HEAD
-def test_qmopx_register_drive_element():
-    platform = create_tii_qw5q_gold_qm(RUNCARD, simulation_duration=1000, address=DUMMY_ADDRESS)
-    opx = platform.design.instruments[0]
-=======
 def test_qmopx_register_drive_element(dummy_qrc):
     platform = create_platform("qm")
     opx = platform.instruments[0]
->>>>>>> 7a5b3314
     opx.config.register_drive_element(platform.qubits[0], intermediate_frequency=int(1e6))
     assert "drive0" in opx.config.elements
     target_element = {
@@ -177,15 +162,9 @@
     assert opx.config.mixers["mixer_drive0"] == target_mixer
 
 
-<<<<<<< HEAD
-def test_qmopx_register_readout_element():
-    platform = create_tii_qw5q_gold_qm(RUNCARD, simulation_duration=1000, address=DUMMY_ADDRESS)
-    opx = platform.design.instruments[0]
-=======
 def test_qmopx_register_readout_element(dummy_qrc):
     platform = create_platform("qm")
     opx = platform.instruments[0]
->>>>>>> 7a5b3314
     opx.config.register_readout_element(platform.qubits[2], int(1e6), opx.time_of_flight, opx.smearing)
     assert "readout2" in opx.config.elements
     target_element = {
@@ -205,15 +184,9 @@
 
 
 @pytest.mark.parametrize("pulse_type,qubit", [("drive", 2), ("readout", 1)])
-<<<<<<< HEAD
-def test_qmopx_register_pulse(pulse_type, qubit):
-    platform = create_tii_qw5q_gold_qm(RUNCARD, simulation_duration=1000, address=DUMMY_ADDRESS)
-    opx = platform.design.instruments[0]
-=======
 def test_qmopx_register_pulse(dummy_qrc, pulse_type, qubit):
     platform = create_platform("qm")
     opx = platform.instruments[0]
->>>>>>> 7a5b3314
     if pulse_type == "drive":
         pulse = platform.create_RX_pulse(qubit, start=0)
         target_pulse = {
@@ -245,13 +218,8 @@
 
 def test_qmopx_register_flux_pulse(dummy_qrc):
     qubit = 2
-<<<<<<< HEAD
-    platform = create_tii_qw5q_gold_qm(RUNCARD, simulation_duration=1000, address=DUMMY_ADDRESS)
-    opx = platform.design.instruments[0]
-=======
-    platform = create_platform("qm")
-    opx = platform.instruments[0]
->>>>>>> 7a5b3314
+    platform = create_platform("qm")
+    opx = platform.instruments[0]
     pulse = FluxPulse(0, 30, 0.005, Rectangular(), platform.qubits[qubit].flux.name, qubit)
     target_pulse = {
         "operation": "control",
@@ -266,13 +234,8 @@
 
 
 @pytest.mark.parametrize("duration", [0, 30])
-<<<<<<< HEAD
-def test_qmopx_register_baked_pulse(duration):
-    platform = create_tii_qw5q_gold_qm(RUNCARD, simulation_duration=1000, address=DUMMY_ADDRESS)
-=======
 def test_qmopx_register_baked_pulse(dummy_qrc, duration):
     platform = create_platform("qm")
->>>>>>> 7a5b3314
     qubit = platform.qubits[3]
     opx = platform.instruments[0]
     opx.config.register_flux_element(qubit)
