[build-system]
requires = ["poetry-core>=1.0.0"]
build-backend = "poetry.core.masonry.api"

[tool.poetry]
name = "qibolab"
version = "0.0.5"
description = "Quantum hardware module and drivers for Qibo"
authors = ["The Qibo team"]
license = "Apache License 2.0"
readme = "README.md"
homepage = "https://qibo.science/"
repository = "https://github.com/qiboteam/qibolab/"
documentation = "https://qibo.science/docs/qibolab/stable"
keywords = []
classifiers = [
  "Programming Language :: Python :: 3",
  "Topic :: Scientific/Engineering :: Physics",
]
packages = [{ include = "qibolab", from = "src" }]
include = ["*.out", "*.yml"]

[tool.poetry.dependencies]
python = ">=3.9,<3.12"
qibo = "^0.1.12"
networkx = "^3.0"
more-itertools = "^9.1.0"
pyyaml = "^6.0"
qblox-instruments = { version = "0.9.0", optional = true}
qcodes = { version = "^0.37.0", optional = true }
qcodes_contrib_drivers = { version ="0.18.0", optional = true }
pyvisa-py = { version = "0.5.3", optional = true }
qm-qua = { version = "==1.1.1", optional = true }
qualang-tools = { version = "==0.14.0", optional = true}
setuptools = { version = ">67.0.0", optional = true }
laboneq = { version ="==2.7.0", optional = true }
<<<<<<< HEAD
qibosoq = { version = "^0.0.3", optional = true}
=======
qibosoq = { version = "^0.0.3", optional = true }
>>>>>>> 1d31be2f

[tool.poetry.group.docs]
optional = true

[tool.poetry.group.docs.dependencies]
sphinx = "^6.1.3"
furo = "^2023.3.27"
recommonmark = "^0.7.1"
sphinxcontrib-bibtex = "^2.5.0"
sphinx-markdown-tables = "^0.0.17"
nbsphinx = "^0.9.1"
ipython = "^8.12.0"
sphinx-copybutton = "^0.5.1"

[tool.poetry.group.tests]
optional = true

[tool.poetry.group.tests.dependencies]
pytest = ">=7.2.2"
pytest-cov = "^4.0.0"
pytest-env = ">=0.8.1"
pytest-mock = ">=3.10.0"

[tool.poetry.group.analysis]
optional = true

[tool.poetry.group.analysis.dependencies]
pylint = ">=2.16.0"

[tool.poetry.extras]
qblox = ["qblox-instruments", "qcodes", "qcodes_contrib_drivers", "pyvisa-py"]
qm = ["qm-qua", "qualang-tools", "setuptools"]
zh = ["laboneq"]
rfsoc = ["qibosoq", "qcodes", "qcodes_contrib_drivers"]


[tool.poe.tasks]
test = "pytest"
lint = "pylint src --errors-only"
lint-warnings = "pylint src --exit-zero"
docs = "make -C doc html"
docs-clean = "make -C doc clean"
test-docs = "make -C doc doctest"

[tool.pylint.master]
output-format = "colorized"
disable = ["E1123", "E1120", "C0301"]

[tool.pytest.ini_options]
testpaths = ['tests/']
markers = ["qpu: mark tests that require qpu"]
addopts = [
  '--cov=qibolab',
  '--cov-report=xml',
  '--cov-report=html',
  '-m not qpu',
]<|MERGE_RESOLUTION|>--- conflicted
+++ resolved
@@ -34,11 +34,7 @@
 qualang-tools = { version = "==0.14.0", optional = true}
 setuptools = { version = ">67.0.0", optional = true }
 laboneq = { version ="==2.7.0", optional = true }
-<<<<<<< HEAD
-qibosoq = { version = "^0.0.3", optional = true}
-=======
 qibosoq = { version = "^0.0.3", optional = true }
->>>>>>> 1d31be2f
 
 [tool.poetry.group.docs]
 optional = true
