import json
import numpy as np


class GenericPulsar:

    def __init__(self):
        # To be defined in each instrument
        self.name = None
<<<<<<< HEAD
        self.sequencer = sequencer
        self.debugging = debugging
        self._connected = False
=======
        self.device = None
        self.sequencer = None
        self.ref_clock = None
        self.sync_en = None
        # To be defined during setup
        self.hardware_avg = None
        self.initial_delay = None
        self.repetition_duration = None
        self.acquisitions = {"single": {"num_bins": 1, "index":0}}
        self.weights = {}
>>>>>>> 64f5f7b5

    def setup(self, gain, hardware_avg, initial_delay, repetition_duration):
        if self.sequencer == 1:
            self.device.sequencer1_gain_awg_path0(gain)
            self.device.sequencer1_gain_awg_path1(gain)
        else:
            self.device.sequencer0_gain_awg_path0(gain)
            self.device.sequencer0_gain_awg_path1(gain)
        self.hardware_avg = hardware_avg
        self.initial_delay = initial_delay
        self.repetition_duration = repetition_duration

    def _translate_single_pulse(self, pulse):
        # Use the envelope to modulate a sinusoldal signal of frequency freq_if
        envelope_i, envelope_q = pulse.envelopes()
        time = np.arange(pulse.length) * 1e-9
        # FIXME: There should be a simpler way to construct this array
        cosalpha = np.cos(2 * np.pi * pulse.frequency * time)
        sinalpha = np.sin(2 * np.pi * pulse.frequency * time)
        mod_matrix = np.array([[cosalpha,sinalpha], [-sinalpha,cosalpha]])
        result = []
        for it, t, ii, qq in zip(np.arange(pulse.length), time, envelope_i, envelope_q):
            result.append(mod_matrix[:, :, it] @ np.array([ii, qq]))
        mod_signals = np.array(result)

        # add offsets to compensate mixer leakage
        waveform = {
                "modI": {"data": mod_signals[:, 0] + pulse.offset_i, "index": 0},
                "modQ": {"data": mod_signals[:, 1] + pulse.offset_q, "index": 1}
            }
        return waveform

    def translate(self, sequence):
        pulses = list(sequence)
        if sequence.readout_pulse is not None:
            pulses.append(sequence.readout_pulse)
        if not pulses:
            raise NotImplementedError("Cannot translate empty sequence.")

        name = self.name
        waveform = self._translate_single_pulse(pulses[0])
        waveforms = {
            f"modI_{name}": {"data": [], "index": 0},
            f"modQ_{name}": {"data": [], "index": 1}
        }
        waveforms[f"modI_{name}"]["data"] = waveform.get("modI").get("data")
        waveforms[f"modQ_{name}"]["data"] = waveform.get("modQ").get("data")

        for pulse in sequence[1:]:
            waveform = self._translate_single_pulse(pulse)
            waveforms[f"modI_{name}"]["data"] = np.concatenate((waveforms[f"modI_{name}"]["data"], np.zeros(4), waveform["modI"]["data"]))
            waveforms[f"modQ_{name}"]["data"] = np.concatenate((waveforms[f"modQ_{name}"]["data"], np.zeros(4), waveform["modQ"]["data"]))

        program = self.generate_program(sequence.start, sequence.readout_pulse)
        return waveforms, program

    @staticmethod
    def calculate_repetition_rate(repetition_duration, wait_loop_step, duration_base):
        extra_duration = repetition_duration-duration_base
        extra_wait = extra_duration % wait_loop_step
        num_wait_loops = (extra_duration - extra_wait) // wait_loop_step
        return num_wait_loops, extra_wait

    def generate_program(self, initial_delay, ro_pulse=None):
        # Prepare sequence program
        wait_loop_step=1000
        duration_base=16380 # this is the maximum length of a waveform in number of samples (defined by the device memory)

        num_wait_loops, extra_wait = self.calculate_repetition_rate(self.repetition_duration, wait_loop_step, duration_base)
        if ro_pulse is not None:
            delay_before_readout = ro_pulse.delay_before_readout
            acquire_instruction = "acquire   0,0,4      # Acquire waveforms over remaining duration of acquisition of input vector of length = 16380 with integration weights 0,0"
            wait_time = duration_base - initial_delay - delay_before_readout - 4 # pulses['ro_pulse']['start']
        else:
            delay_before_readout = 4
            acquire_instruction = ""
            wait_time = duration_base - initial_delay - delay_before_readout

        if initial_delay != 0:
            initial_wait_instruction = f"wait      {initial_delay}"
        else:
            initial_wait_instruction = ""
        program = f"""
            move    {self.hardware_avg},R0
            nop
            wait_sync 4          # Synchronize sequencers over multiple instruments
        loop:
            {initial_wait_instruction}
            play      0,1,{delay_before_readout}
            {acquire_instruction}
            wait      {wait_time}
            move      {num_wait_loops},R1
            nop
            repeatloop:
                wait      {wait_loop_step}
                loop      R1,@repeatloop
            wait      {extra_wait}
            loop    R0,@loop
            stop
        """
        return program

    def upload(self, waveforms, program, data_folder):
        import os
        # Upload waveforms and program
        # Reformat waveforms to lists
        for name, waveform in waveforms.items():
            if isinstance(waveform["data"], np.ndarray):
                waveforms[name]["data"] = waveforms[name]["data"].tolist()  # JSON only supports lists

        #Add sequence program and waveforms to single dictionary and write to JSON file
        filename = f"{data_folder}/qrm_sequence.json"
        program_dict = {
            "waveforms": waveforms,
            "weights": self.weights,
            "acquisitions": self.acquisitions,
            "program": program
            }
        if not os.path.exists(data_folder):
            os.makedirs(data_folder)
        with open(filename, "w", encoding="utf-8") as file:
            json.dump(program_dict, file, indent=4)

        # Upload json file to the device
        if self.sequencer == 1:
            self.device.sequencer1_waveforms_and_program(os.path.join(os.getcwd(), filename))
        else:
            self.device.sequencer0_waveforms_and_program(os.path.join(os.getcwd(), filename))

    def play_sequence(self):
        # arm sequencer and start playing sequence
        self.device.arm_sequencer()
        self.device.start_sequencer()

    def stop(self):
        self.device.stop_sequencer()

    def close(self):
        if self._connected:
            self.stop()
            self.device.close()
            self._connected = False

    def __del__(self):
        self.close()


class PulsarQRM(GenericPulsar):
    """Class for interfacing with Pulsar QRM."""

    def __init__(self, label, ip, ref_clock="external", sequencer=0, sync_en=True,
                 hardware_avg_en=True, acq_trigger_mode="sequencer"):
        from pulsar_qrm.pulsar_qrm import pulsar_qrm # pylint: disable=E0401
        super().__init__()
        # Instantiate base object from qblox library and connect to it
        self.name = "qrm"
<<<<<<< HEAD
        self._connected = True
=======
        self.device = pulsar_qrm(label, ip)
        self.sequencer = sequencer
        self.hardware_avg_en = hardware_avg_en
>>>>>>> 64f5f7b5

        # Reset and configure
        self.device.reset()
        self.device.reference_source(ref_clock)
        self.device.scope_acq_sequencer_select(sequencer)
        self.device.scope_acq_avg_mode_en_path0(hardware_avg_en)
        self.device.scope_acq_avg_mode_en_path1(hardware_avg_en)
        self.device.scope_acq_trigger_mode_path0(acq_trigger_mode)
        self.device.scope_acq_trigger_mode_path1(acq_trigger_mode)
        # sync sequencer
        if self.sequencer == 1:
            self.device.sequencer1_sync_en(sync_en)
        else:
            self.device.sequencer0_sync_en(sync_en)

    def setup(self, gain, hardware_avg, initial_delay, repetition_duration,
              start_sample, integration_length, sampling_rate, mode):
        super().setup(gain, hardware_avg, initial_delay, repetition_duration)
        self.start_sample = start_sample
        self.integration_length = integration_length
        self.sampling_rate = sampling_rate
        self.mode = mode

    def play_sequence_and_acquire(self, ro_pulse):
        #arm sequencer and start playing sequence
        super().play_sequence()
        #start acquisition of data
        #Wait for the sequencer to stop with a timeout period of one minute.
        self.device.get_sequencer_state(0, 1)
        #Wait for the acquisition to finish with a timeout period of one second.
        self.device.get_acquisition_state(self.sequencer, 1)
        #Move acquisition data from temporary memory to acquisition list.
        self.device.store_scope_acquisition(self.sequencer, "single")
        #Get acquisition list from instrument.
        single_acq = self.device.get_acquisitions(self.sequencer)
        i, q = self._demodulate_and_integrate(single_acq, ro_pulse)
        acquisition_results = np.sqrt(i**2 + q**2), np.arctan2(q, i), i, q
        return acquisition_results

    def _demodulate_and_integrate(self, single_acq, ro_pulse):
        #DOWN Conversion
        norm_factor = 1. / (self.integration_length)
        n0 = self.start_sample
        n1 = self.start_sample + self.integration_length
        input_vec_I = np.array(single_acq["single"]["acquisition"]["scope"]["path0"]["data"][n0: n1])
        input_vec_Q = np.array(single_acq["single"]["acquisition"]["scope"]["path1"]["data"][n0: n1])
        input_vec_I -= np.mean(input_vec_I)
        input_vec_Q -= np.mean(input_vec_Q)

        if self.mode == 'ssb':
            modulated_i = input_vec_I
            modulated_q = input_vec_Q
            time = np.arange(modulated_i.shape[0])*1e-9
            cosalpha = np.cos(2 * np.pi * ro_pulse.frequency * time)
            sinalpha = np.sin(2 * np.pi * ro_pulse.frequency * time)
            demod_matrix = 2 * np.array([[cosalpha, -sinalpha], [sinalpha, cosalpha]])
            result = []
            for it, t, ii, qq in zip(np.arange(modulated_i.shape[0]), time,modulated_i, modulated_q):
                result.append(demod_matrix[:,:,it] @ np.array([ii, qq]))
            demodulated_signal = np.array(result)
            integrated_signal = norm_factor*np.sum(demodulated_signal,axis=0)

        elif self.mode == 'optimal':
            raise NotImplementedError('Optimal Demodulation Mode not coded yet.')
        else:
            raise NotImplementedError('Demodulation mode not understood.')
        return integrated_signal


class PulsarQCM(GenericPulsar):

    def __init__(self, label, ip, sequencer=0, ref_clock="external", sync_en=True):
        from pulsar_qcm.pulsar_qcm import pulsar_qcm # pylint: disable=E0401
        super().__init__()
        # Instantiate base object from qblox library and connect to it
        self.name = "qcm"
<<<<<<< HEAD
        self._connected = True
=======
        self.device = pulsar_qcm(label, ip)
        self.sequencer = sequencer
>>>>>>> 64f5f7b5
        # Reset and configure
        self.device.reset()
        self.device.reference_source(ref_clock)
        if self.sequencer == 1:
            self.device.sequencer1_sync_en(sync_en)
        else:
            self.device.sequencer0_sync_en(sync_en)<|MERGE_RESOLUTION|>--- conflicted
+++ resolved
@@ -7,12 +7,8 @@
     def __init__(self):
         # To be defined in each instrument
         self.name = None
-<<<<<<< HEAD
-        self.sequencer = sequencer
-        self.debugging = debugging
+        self.device = None
         self._connected = False
-=======
-        self.device = None
         self.sequencer = None
         self.ref_clock = None
         self.sync_en = None
@@ -22,7 +18,6 @@
         self.repetition_duration = None
         self.acquisitions = {"single": {"num_bins": 1, "index":0}}
         self.weights = {}
->>>>>>> 64f5f7b5
 
     def setup(self, gain, hardware_avg, initial_delay, repetition_duration):
         if self.sequencer == 1:
@@ -179,13 +174,10 @@
         super().__init__()
         # Instantiate base object from qblox library and connect to it
         self.name = "qrm"
-<<<<<<< HEAD
+        self.device = pulsar_qrm(label, ip)
         self._connected = True
-=======
-        self.device = pulsar_qrm(label, ip)
         self.sequencer = sequencer
         self.hardware_avg_en = hardware_avg_en
->>>>>>> 64f5f7b5
 
         # Reset and configure
         self.device.reset()
@@ -262,12 +254,9 @@
         super().__init__()
         # Instantiate base object from qblox library and connect to it
         self.name = "qcm"
-<<<<<<< HEAD
+        self.device = pulsar_qcm(label, ip)
         self._connected = True
-=======
-        self.device = pulsar_qcm(label, ip)
         self.sequencer = sequencer
->>>>>>> 64f5f7b5
         # Reset and configure
         self.device.reset()
         self.device.reference_source(ref_clock)
