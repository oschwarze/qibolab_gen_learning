import json

import requests
from qcodes_contrib_drivers.drivers.ERAInstruments import ERASynthPlusPlus
from qibo.config import log

from qibolab.instruments.oscillator import LocalOscillator

RECONNECTION_ATTEMPTS = 10
"""Number of times to attempt sending requests to the web server in case of failure."""
TIMEOUT = 10
"""Timeout time for HTTP requests in seconds."""


class ERASynthEthernet:
    """ERA ethernet driver that follows the QCoDeS interface.

    Controls the instrument via HTTP requests to the instrument's web server.
    """

    def __init__(self, name, address):
        self.name = name
        self.address = address
        self.post("readAll", 1)
        self.post("readDiagnostic", 0)
        self.post("rfoutput", 0)

    @property
<<<<<<< HEAD
    def url(self):
        return f"http://{self.address}/"

    def post(self, name, value):
        """Post a value to the instrument's web server.

        Try to post multiple times, waiting for 0.1 seconds between each attempt.
=======
    def power(self):
        return self.settings.power

    @power.setter
    def power(self, x):
        self.settings.power = x
        if self.is_connected:
            self._set_device_parameter("power", x)

    def connect(self):
        """Connects to the instrument using the IP address set in the
        runcard."""
        if not self.is_connected:
            for attempt in range(3):
                try:
                    if not self.ethernet:
                        self.device = ERASynthPlusPlus(
                            f"{self.name}", f"TCPIP::{self.address}::INSTR"
                        )
                    else:
                        self._post("readAll", 1)
                        self._post("readDiagnostic", 0)
                    self.is_connected = True
                    break
                except KeyError as exc:
                    print(f"Unable to connect:\n{str(exc)}\nRetrying...")
                    self.name += "_" + str(attempt)
                except ConnectionError as exc:
                    print(f"Unable to connect:\n{str(exc)}\nRetrying...")
            if not self.is_connected:
                raise InstrumentException(self, f"Unable to connect to {self.name}")
        else:
            raise RuntimeError("There is an open connection to the instrument already")
        # set proper frequency and power if they were changed before connecting
        if self.settings.frequency is not None:
            self._set_device_parameter("frequency", self.settings.frequency)
        if self.settings.power is not None:
            self._set_device_parameter("power", self.settings.power)

    def _set_device_parameter(self, parameter: str, value):
        """Sets a parameter of the instrument, if it changed from the last
        stored in the cache.
>>>>>>> c6f41c2a

        Args:
            name: str = The name of the value to post.
            value: str = The value to post.
        """
<<<<<<< HEAD
        value = str(value)
        for _ in range(RECONNECTION_ATTEMPTS):
            try:
                response = requests.post(self.url, data={name: value}, timeout=TIMEOUT)
                if response.status_code == 200:
                    return True
                break
            except (ConnectionError, TimeoutError, requests.exceptions.ReadTimeout):
                log.info("ERAsynth connection timed out, retrying...")
        raise ConnectionError(f"Unable to post {name}={value} to {self.name}")
=======
        if not (
            parameter in self._device_parameters
            and self._device_parameters[parameter] == value
        ):
            if self.is_connected:
                if not self.ethernet:
                    if not hasattr(self.device, parameter):
                        raise ValueError(
                            f"The instrument {self.name} does not have parameter {parameter}"
                        )
                    self.device.set(parameter, value)
                else:
                    if parameter == "power":
                        self._post("amplitude", float(value))
                    elif parameter == "frequency":
                        self._post("frequency", int(value))
                self._device_parameters[parameter] = value
            else:
                raise ConnectionError(
                    f"Attempting to set {parameter} without a connection to the instrument"
                )

    def _erase_device_parameters_cache(self):
        """Erases the cache of the instrument parameters."""
        self._device_parameters = {}
>>>>>>> c6f41c2a

    def get(self, name):
        """Get a value from the instrument's web server.

        Try to get multiple times, waiting for 0.1 seconds between each attempt.

        Args:
            name: str = The name of the value to get.
        """
<<<<<<< HEAD
        if name == "ref_osc_source":
            value = self.get("reference_int_ext")
            if value == 1:
                return "EXT"
=======
        if frequency is None:
            frequency = self.frequency
        if power is None:
            power = self.power

        # Load settings
        self.power = power
        self.frequency = frequency

        if self.is_connected:
            if not "reference_clock_source" in kwargs:
                kwargs["reference_clock_source"] = self.reference_clock_source
            if not self.ethernet:
                if kwargs["reference_clock_source"] == "internal":
                    self.device.ref_osc_source("int")
                elif kwargs["reference_clock_source"] == "external":
                    self.device.ref_osc_source("ext")
                else:
                    raise ValueError(
                        f"Invalid reference clock source {kwargs['reference_clock_source']}"
                    )
>>>>>>> c6f41c2a
            else:
                return "INT"

<<<<<<< HEAD
        for _ in range(RECONNECTION_ATTEMPTS):
            try:
                response = requests.post(self.url, params={"readAll": 1}, timeout=TIMEOUT)
                if response.status_code == 200:
                    # reponse.text is a dictonary in string format, convert it to a dictonary
                    return json.loads(response.text)[name]
                break
            except (ConnectionError, TimeoutError, requests.exceptions.ReadTimeout):
                log.info("ERAsynth connection timed out, retrying...")
=======
                if kwargs["reference_clock_source"] == "internal":
                    self._post("reference_int_ext", 0)
                elif kwargs["reference_clock_source"] == "external":
                    self._post("reference_int_ext", 1)
                else:
                    raise ValueError(
                        f"Invalid reference clock source {kwargs['reference_clock_source']}"
                    )
>>>>>>> c6f41c2a

        raise ConnectionError(f"Unable to get {name} from {self.name}")

    def set(self, name, value):
        """Set a value to the instrument's web server.

        Args:
            name (str): Name of the paramater that we are updating.
                In qibolab this can be ``frequency``, ``power`` or ``ref_osc_source``,
                however the instrument's web server may support more values.
            value: New value to set to the given parameter.
                The type of value depends on the parameter being updated.
        """
        if name == "ref_osc_source":
            if value.lower() in ("int", "internal"):
                self.post("reference_int_ext", 0)
            elif value.lower() in ("ext", "external"):
                self.post("reference_int_ext", 1)
            else:
                raise ValueError(f"Invalid reference clock source {value}")

        elif name == "frequency":
            self.post(name, int(value))

        elif name == "power":
            self.post(name, float(value))

        else:
            self.post(name, value)

    def on(self):
        self.post("rfoutput", 1)

    def off(self):
        self.post("rfoutput", 0)

    def close(self):
        self.off()

<<<<<<< HEAD
=======
    def _post(self, name, value):
        """Post a value to the instrument's web server.
>>>>>>> c6f41c2a

class ERA(LocalOscillator):
    """Driver to control the ERAsynth++ local oscillator.

<<<<<<< HEAD
    This driver is using:
    https://qcodes.github.io/Qcodes_contrib_drivers/api/generated/qcodes_contrib_drivers.drivers.ERAInstruments.html#qcodes_contrib_drivers.drivers.ERAInstruments.erasynth.ERASynthPlusPlus

    or the custom :class:`qibolab.instruments.erasynth.ERASynthEthernet` object
    if we are connected via ethernet.
    """
=======
        Args:
            name: str = The name of the value to post.
            value: str = The value to post.
        """
        value = str(value)
        for _ in range(MAX_RECONNECTION_ATTEMPTS):
            try:
                response = requests.post(
                    f"http://{self.address}/", data={name: value}, timeout=TIMEOUT
                )
                if response.status_code == 200:
                    return True
                break
            except (ConnectionError, TimeoutError, requests.exceptions.ReadTimeout):
                log.info("ERAsynth connection timed out, retrying...")
        raise InstrumentException(self, f"Unable to post {name}={value} to {self.name}")

    def _get(self, name):
        """Get a value from the instrument's web server.
>>>>>>> c6f41c2a

    def __init__(self, name, address, ethernet=True, ref_osc_source=None):
        super().__init__(name, address, ref_osc_source)
        self.ethernet = ethernet

<<<<<<< HEAD
    def create(self):
        if self.ethernet:
            return ERASynthEthernet(self.name, self.address)
        else:
            return ERASynthPlusPlus(f"{self.name}", f"TCPIP::{self.address}::INSTR")
=======
        Args:
            name: str = The name of the value to get.
        """
        for _ in range(MAX_RECONNECTION_ATTEMPTS):
            try:
                response = requests.post(
                    f"http://{self.address}/", params={"readAll": 1}, timeout=TIMEOUT
                )
>>>>>>> c6f41c2a

    def __del__(self):
        self.disconnect()<|MERGE_RESOLUTION|>--- conflicted
+++ resolved
@@ -7,7 +7,8 @@
 from qibolab.instruments.oscillator import LocalOscillator
 
 RECONNECTION_ATTEMPTS = 10
-"""Number of times to attempt sending requests to the web server in case of failure."""
+"""Number of times to attempt sending requests to the web server in case of
+failure."""
 TIMEOUT = 10
 """Timeout time for HTTP requests in seconds."""
 
@@ -15,7 +16,8 @@
 class ERASynthEthernet:
     """ERA ethernet driver that follows the QCoDeS interface.
 
-    Controls the instrument via HTTP requests to the instrument's web server.
+    Controls the instrument via HTTP requests to the instrument's web
+    server.
     """
 
     def __init__(self, name, address):
@@ -26,7 +28,6 @@
         self.post("rfoutput", 0)
 
     @property
-<<<<<<< HEAD
     def url(self):
         return f"http://{self.address}/"
 
@@ -34,56 +35,11 @@
         """Post a value to the instrument's web server.
 
         Try to post multiple times, waiting for 0.1 seconds between each attempt.
-=======
-    def power(self):
-        return self.settings.power
-
-    @power.setter
-    def power(self, x):
-        self.settings.power = x
-        if self.is_connected:
-            self._set_device_parameter("power", x)
-
-    def connect(self):
-        """Connects to the instrument using the IP address set in the
-        runcard."""
-        if not self.is_connected:
-            for attempt in range(3):
-                try:
-                    if not self.ethernet:
-                        self.device = ERASynthPlusPlus(
-                            f"{self.name}", f"TCPIP::{self.address}::INSTR"
-                        )
-                    else:
-                        self._post("readAll", 1)
-                        self._post("readDiagnostic", 0)
-                    self.is_connected = True
-                    break
-                except KeyError as exc:
-                    print(f"Unable to connect:\n{str(exc)}\nRetrying...")
-                    self.name += "_" + str(attempt)
-                except ConnectionError as exc:
-                    print(f"Unable to connect:\n{str(exc)}\nRetrying...")
-            if not self.is_connected:
-                raise InstrumentException(self, f"Unable to connect to {self.name}")
-        else:
-            raise RuntimeError("There is an open connection to the instrument already")
-        # set proper frequency and power if they were changed before connecting
-        if self.settings.frequency is not None:
-            self._set_device_parameter("frequency", self.settings.frequency)
-        if self.settings.power is not None:
-            self._set_device_parameter("power", self.settings.power)
-
-    def _set_device_parameter(self, parameter: str, value):
-        """Sets a parameter of the instrument, if it changed from the last
-        stored in the cache.
->>>>>>> c6f41c2a
 
         Args:
             name: str = The name of the value to post.
             value: str = The value to post.
         """
-<<<<<<< HEAD
         value = str(value)
         for _ in range(RECONNECTION_ATTEMPTS):
             try:
@@ -94,33 +50,6 @@
             except (ConnectionError, TimeoutError, requests.exceptions.ReadTimeout):
                 log.info("ERAsynth connection timed out, retrying...")
         raise ConnectionError(f"Unable to post {name}={value} to {self.name}")
-=======
-        if not (
-            parameter in self._device_parameters
-            and self._device_parameters[parameter] == value
-        ):
-            if self.is_connected:
-                if not self.ethernet:
-                    if not hasattr(self.device, parameter):
-                        raise ValueError(
-                            f"The instrument {self.name} does not have parameter {parameter}"
-                        )
-                    self.device.set(parameter, value)
-                else:
-                    if parameter == "power":
-                        self._post("amplitude", float(value))
-                    elif parameter == "frequency":
-                        self._post("frequency", int(value))
-                self._device_parameters[parameter] = value
-            else:
-                raise ConnectionError(
-                    f"Attempting to set {parameter} without a connection to the instrument"
-                )
-
-    def _erase_device_parameters_cache(self):
-        """Erases the cache of the instrument parameters."""
-        self._device_parameters = {}
->>>>>>> c6f41c2a
 
     def get(self, name):
         """Get a value from the instrument's web server.
@@ -130,57 +59,24 @@
         Args:
             name: str = The name of the value to get.
         """
-<<<<<<< HEAD
         if name == "ref_osc_source":
             value = self.get("reference_int_ext")
             if value == 1:
                 return "EXT"
-=======
-        if frequency is None:
-            frequency = self.frequency
-        if power is None:
-            power = self.power
-
-        # Load settings
-        self.power = power
-        self.frequency = frequency
-
-        if self.is_connected:
-            if not "reference_clock_source" in kwargs:
-                kwargs["reference_clock_source"] = self.reference_clock_source
-            if not self.ethernet:
-                if kwargs["reference_clock_source"] == "internal":
-                    self.device.ref_osc_source("int")
-                elif kwargs["reference_clock_source"] == "external":
-                    self.device.ref_osc_source("ext")
-                else:
-                    raise ValueError(
-                        f"Invalid reference clock source {kwargs['reference_clock_source']}"
-                    )
->>>>>>> c6f41c2a
             else:
                 return "INT"
 
-<<<<<<< HEAD
         for _ in range(RECONNECTION_ATTEMPTS):
             try:
-                response = requests.post(self.url, params={"readAll": 1}, timeout=TIMEOUT)
+                response = requests.post(
+                    self.url, params={"readAll": 1}, timeout=TIMEOUT
+                )
                 if response.status_code == 200:
                     # reponse.text is a dictonary in string format, convert it to a dictonary
                     return json.loads(response.text)[name]
                 break
             except (ConnectionError, TimeoutError, requests.exceptions.ReadTimeout):
                 log.info("ERAsynth connection timed out, retrying...")
-=======
-                if kwargs["reference_clock_source"] == "internal":
-                    self._post("reference_int_ext", 0)
-                elif kwargs["reference_clock_source"] == "external":
-                    self._post("reference_int_ext", 1)
-                else:
-                    raise ValueError(
-                        f"Invalid reference clock source {kwargs['reference_clock_source']}"
-                    )
->>>>>>> c6f41c2a
 
         raise ConnectionError(f"Unable to get {name} from {self.name}")
 
@@ -220,64 +116,26 @@
     def close(self):
         self.off()
 
-<<<<<<< HEAD
-=======
-    def _post(self, name, value):
-        """Post a value to the instrument's web server.
->>>>>>> c6f41c2a
 
 class ERA(LocalOscillator):
     """Driver to control the ERAsynth++ local oscillator.
 
-<<<<<<< HEAD
     This driver is using:
     https://qcodes.github.io/Qcodes_contrib_drivers/api/generated/qcodes_contrib_drivers.drivers.ERAInstruments.html#qcodes_contrib_drivers.drivers.ERAInstruments.erasynth.ERASynthPlusPlus
 
     or the custom :class:`qibolab.instruments.erasynth.ERASynthEthernet` object
     if we are connected via ethernet.
     """
-=======
-        Args:
-            name: str = The name of the value to post.
-            value: str = The value to post.
-        """
-        value = str(value)
-        for _ in range(MAX_RECONNECTION_ATTEMPTS):
-            try:
-                response = requests.post(
-                    f"http://{self.address}/", data={name: value}, timeout=TIMEOUT
-                )
-                if response.status_code == 200:
-                    return True
-                break
-            except (ConnectionError, TimeoutError, requests.exceptions.ReadTimeout):
-                log.info("ERAsynth connection timed out, retrying...")
-        raise InstrumentException(self, f"Unable to post {name}={value} to {self.name}")
-
-    def _get(self, name):
-        """Get a value from the instrument's web server.
->>>>>>> c6f41c2a
 
     def __init__(self, name, address, ethernet=True, ref_osc_source=None):
         super().__init__(name, address, ref_osc_source)
         self.ethernet = ethernet
 
-<<<<<<< HEAD
     def create(self):
         if self.ethernet:
             return ERASynthEthernet(self.name, self.address)
         else:
             return ERASynthPlusPlus(f"{self.name}", f"TCPIP::{self.address}::INSTR")
-=======
-        Args:
-            name: str = The name of the value to get.
-        """
-        for _ in range(MAX_RECONNECTION_ATTEMPTS):
-            try:
-                response = requests.post(
-                    f"http://{self.address}/", params={"readAll": 1}, timeout=TIMEOUT
-                )
->>>>>>> c6f41c2a
 
     def __del__(self):
         self.disconnect()