--- conflicted
+++ resolved
@@ -146,11 +146,7 @@
         jsonDic["range"] = {"start": start, "step": step, "expt": expt}
 
         pulsesDic = {}
-<<<<<<< HEAD
         for i, pulse in enumerate(sequence.pulses): # convert pulses to dictionary
-=======
-        for i, pulse in enumerate(s.pulses):  # convert pulses to dictionary
->>>>>>> 02a3fae5
             pulsesDic[str(i)] = self.convert_pulse_to_dic(pulse)
         jsonDic["pulses"] = pulsesDic
 
