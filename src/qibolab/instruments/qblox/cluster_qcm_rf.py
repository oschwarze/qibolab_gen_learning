--- conflicted
+++ resolved
@@ -234,28 +234,10 @@
         """
         # select a new sequencer and configure it as required
         next_sequencer_number = self._free_sequencers_numbers.pop(0)
-<<<<<<< HEAD
         default_sequencer_number = self.DEFAULT_SEQUENCERS[port]
         if next_sequencer_number != default_sequencer_number:
             self.clone_sequencer_params(default_sequencer_number, next_sequencer_number)
-        if self.ports[port].hardware_mod_en:
-=======
-        if next_sequencer_number != self.DEFAULT_SEQUENCERS[port]:
-            for parameter in self.device.sequencers[
-                self.DEFAULT_SEQUENCERS[port]
-            ].parameters:
-                # exclude read-only parameter `sequence`
-                if parameter not in ["sequence"]:
-                    value = self.device.sequencers[self.DEFAULT_SEQUENCERS[port]].get(
-                        param_name=parameter
-                    )
-                    if value:
-                        target = self.device.sequencers[next_sequencer_number]
-                        target.set(parameter, value)
-
-        # if hardware modulation is enabled configure nco_frequency
         if self._ports[port].hardware_mod_en:
->>>>>>> 47d1d550
             self.device.sequencers[next_sequencer_number].set("nco_freq", frequency)
             # It's assuming that all pulses in non_overlapping_pulses set
             # have the same frequency. Non-overlapping pulses of different frequencies on the same
@@ -317,11 +299,7 @@
         self._free_sequencers_numbers = list(range(len(self._ports), 6))
 
         # process the pulses for every port
-<<<<<<< HEAD
-        for port, port_obj in self.ports.items():
-=======
-        for port in self._ports:
->>>>>>> 47d1d550
+        for port, port_obj in self._ports.items():
             # split the collection of instruments pulses by ports
             port_pulses = self.filter_port_pulse(sequence, qubits, port_obj)
 
